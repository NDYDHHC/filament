/*
 * Copyright (C) 2021 The Android Open Source Project
 *
 * Licensed under the Apache License, Version 2.0 (the "License");
 * you may not use this file except in compliance with the License.
 * You may obtain a copy of the License at
 *
 *      http://www.apache.org/licenses/LICENSE-2.0
 *
 * Unless required by applicable law or agreed to in writing, software
 * distributed under the License is distributed on an "AS IS" BASIS,
 * WITHOUT WARRANTIES OR CONDITIONS OF ANY KIND, either express or implied.
 * See the License for the specific language governing permissions and
 * limitations under the License.
 */

#include "details/MorphTargetBuffer.h"

#include <private/filament/SibStructs.h>

#include <details/Engine.h>

#include "FilamentAPI-impl.h"

#include <math/mat4.h>
#include <math/norm.h>

#include <utils/CString.h>

namespace filament {

using namespace backend;
using namespace math;

struct MorphTargetBuffer::BuilderDetails {
    size_t mVertexCount = 0;
    size_t mCount = 0;
};

using BuilderType = MorphTargetBuffer;
BuilderType::Builder::Builder() noexcept = default;
BuilderType::Builder::~Builder() noexcept = default;
BuilderType::Builder::Builder(BuilderType::Builder const& rhs) noexcept = default;
BuilderType::Builder::Builder(BuilderType::Builder&& rhs) noexcept = default;
BuilderType::Builder& BuilderType::Builder::operator=(BuilderType::Builder const& rhs) noexcept = default;
BuilderType::Builder& BuilderType::Builder::operator=(BuilderType::Builder&& rhs) noexcept = default;

MorphTargetBuffer::Builder& MorphTargetBuffer::Builder::vertexCount(size_t vertexCount) noexcept {
    mImpl->mVertexCount = vertexCount;
    return *this;
}

MorphTargetBuffer::Builder& MorphTargetBuffer::Builder::count(size_t count) noexcept {
    mImpl->mCount = count;
    return *this;
}

MorphTargetBuffer* MorphTargetBuffer::Builder::build(Engine& engine) {
    return downcast(engine).createMorphTargetBuffer(*this);
}

// ------------------------------------------------------------------------------------------------

// This value is limited by ES3.0, ES3.0 only guarantees 2048.
// When you change this value, you must change MAX_MORPH_TARGET_BUFFER_WIDTH at getters.vs
constexpr size_t MAX_MORPH_TARGET_BUFFER_WIDTH = 2048;

static inline size_t getWidth(size_t vertexCount) noexcept {
    return std::min(vertexCount, MAX_MORPH_TARGET_BUFFER_WIDTH);
}

static inline size_t getHeight(size_t vertexCount) noexcept {
    return (vertexCount + MAX_MORPH_TARGET_BUFFER_WIDTH) / MAX_MORPH_TARGET_BUFFER_WIDTH;
}

template<VertexAttribute A>
inline size_t getSize(size_t vertexCount) noexcept;

template<>
inline size_t getSize<VertexAttribute::POSITION>(size_t vertexCount) noexcept {
    const size_t stride = getWidth(vertexCount);
    const size_t height = getHeight(vertexCount);
    return Texture::PixelBufferDescriptor::computeDataSize(
            Texture::PixelBufferDescriptor::PixelDataFormat::RGBA,
            Texture::PixelBufferDescriptor::PixelDataType::FLOAT,
            stride, height, 1);
}

template<>
inline size_t getSize<VertexAttribute::TANGENTS>(size_t vertexCount) noexcept {
    const size_t stride = getWidth(vertexCount);
    const size_t height = getHeight(vertexCount);
    return Texture::PixelBufferDescriptor::computeDataSize(
            Texture::PixelBufferDescriptor::PixelDataFormat::RGBA_INTEGER,
            Texture::PixelBufferDescriptor::PixelDataType::SHORT,
            stride, height, 1);
}

FMorphTargetBuffer::EmptyMorphTargetBuilder::EmptyMorphTargetBuilder() {
    mImpl->mVertexCount = 1;
    mImpl->mCount = 1;
}

FMorphTargetBuffer::FMorphTargetBuffer(FEngine& engine, const Builder& builder)
        : mVertexCount(builder->mVertexCount),
          mCount(builder->mCount) {

    if (UTILS_UNLIKELY(engine.getActiveFeatureLevel() == FeatureLevel::FEATURE_LEVEL_0)) {
        return;
    }

    FEngine::DriverApi& driver = engine.getDriverApi();

    // create buffer (here a texture) to store the morphing vertex data
    mPbHandle = driver.createTexture(SamplerType::SAMPLER_2D_ARRAY, 1,
            TextureFormat::RGBA32F, 1,
            getWidth(mVertexCount),
            getHeight(mVertexCount),
            mCount,
            TextureUsage::DEFAULT);

    mTbHandle = driver.createTexture(SamplerType::SAMPLER_2D_ARRAY, 1,
            TextureFormat::RGBA16I, 1,
            getWidth(mVertexCount),
            getHeight(mVertexCount),
            mCount,
            TextureUsage::DEFAULT);
<<<<<<< HEAD
=======

    if (auto name = builder.getName(); !name.empty()) {
        driver.setDebugTag(mPbHandle.getId(), name);
        driver.setDebugTag(mTbHandle.getId(), std::move(name));
    }

    // create and update sampler group
    mSbHandle = driver.createSamplerGroup(PerRenderPrimitiveMorphingSib::SAMPLER_COUNT,
            utils::FixedSizeString<32>("Morph target samplers"));
    SamplerGroup samplerGroup(PerRenderPrimitiveMorphingSib::SAMPLER_COUNT);
    samplerGroup.setSampler(PerRenderPrimitiveMorphingSib::POSITIONS, { mPbHandle, {}});
    samplerGroup.setSampler(PerRenderPrimitiveMorphingSib::TANGENTS, { mTbHandle, {}});
    driver.updateSamplerGroup(mSbHandle, samplerGroup.toBufferDescriptor(driver));
>>>>>>> 283d2404
}

void FMorphTargetBuffer::terminate(FEngine& engine) {
    FEngine::DriverApi& driver = engine.getDriverApi();
    if (mTbHandle) {
        driver.destroyTexture(mTbHandle);
    }
    if (mPbHandle) {
        driver.destroyTexture(mPbHandle);
    }
}

void FMorphTargetBuffer::setPositionsAt(FEngine& engine, size_t targetIndex,
        math::float3 const* positions, size_t count, size_t offset) {
    FILAMENT_CHECK_PRECONDITION(offset + count <= mVertexCount)
            << "MorphTargetBuffer (size=" << (unsigned)mVertexCount
            << ") overflow (count=" << (unsigned)count << ", offset=" << (unsigned)offset << ")";

    auto size = getSize<VertexAttribute::POSITION>(count);

    FILAMENT_CHECK_PRECONDITION(targetIndex < mCount)
            << targetIndex << " target index must be < " << mCount;

    // We could use a pool instead of malloc() directly.
    auto* out = (float4*) malloc(size);
    std::transform(positions, positions + count, out,
            [](const float3& p) { return float4(p, 1.0f); });

    FEngine::DriverApi& driver = engine.getDriverApi();
    updateDataAt(driver, mPbHandle,
            Texture::Format::RGBA, Texture::Type::FLOAT,
            (char const*)out, sizeof(float4), targetIndex,
            count, offset);
}

void FMorphTargetBuffer::setPositionsAt(FEngine& engine, size_t targetIndex,
        math::float4 const* positions, size_t count, size_t offset) {
    FILAMENT_CHECK_PRECONDITION(offset + count <= mVertexCount)
            << "MorphTargetBuffer (size=" << (unsigned)mVertexCount
            << ") overflow (count=" << (unsigned)count << ", offset=" << (unsigned)offset << ")";

    auto size = getSize<VertexAttribute::POSITION>(count);

    FILAMENT_CHECK_PRECONDITION(targetIndex < mCount)
            << targetIndex << " target index must be < " << mCount;

    // We could use a pool instead of malloc() directly.
    auto* out = (float4*) malloc(size);
    memcpy(out, positions, sizeof(math::float4) * count);

    FEngine::DriverApi& driver = engine.getDriverApi();
    updateDataAt(driver, mPbHandle,
            Texture::Format::RGBA, Texture::Type::FLOAT,
            (char const*)out, sizeof(float4), targetIndex,
            count, offset);
}

void FMorphTargetBuffer::setTangentsAt(FEngine& engine, size_t targetIndex,
        math::short4 const* tangents, size_t count, size_t offset) {
    FILAMENT_CHECK_PRECONDITION(offset + count <= mVertexCount)
            << "MorphTargetBuffer (size=" << (unsigned)mVertexCount
            << ") overflow (count=" << (unsigned)count << ", offset=" << (unsigned)offset << ")";

    const auto size = getSize<VertexAttribute::TANGENTS>(count);

    FILAMENT_CHECK_PRECONDITION(targetIndex < mCount)
            << targetIndex << " target index must be < " << mCount;

    // We could use a pool instead of malloc() directly.
    auto* out = (short4*) malloc(size);
    memcpy(out, tangents, sizeof(short4) * count);

    FEngine::DriverApi& driver = engine.getDriverApi();
    updateDataAt(driver, mTbHandle,
            Texture::Format::RGBA_INTEGER, Texture::Type::SHORT,
            (char const*)out, sizeof(short4), targetIndex,
            count, offset);
}

UTILS_NOINLINE
void FMorphTargetBuffer::updateDataAt(backend::DriverApi& driver,
        Handle<HwTexture> handle, PixelDataFormat format, PixelDataType type,
        const char* out, size_t elementSize,
        size_t targetIndex, size_t count, size_t offset) {

    size_t yoffset              = offset / MAX_MORPH_TARGET_BUFFER_WIDTH;
    size_t const xoffset        = offset % MAX_MORPH_TARGET_BUFFER_WIDTH;
    size_t const textureWidth   = getWidth(mVertexCount);
    size_t const alignment      = ((textureWidth - xoffset) % textureWidth);
    size_t const lineCount      = (count > alignment) ? (count - alignment) / textureWidth : 0;
    size_t const lastLineCount  = (count > alignment) ? (count - alignment) % textureWidth : 0;

    // 'out' buffer is going to be used up to 3 times, so for simplicity we use a shared_buffer
    // to manage its lifetime. One side effect of this is that the callbacks below will allocate
    // a small object on the heap.
    std::shared_ptr<void> const allocation((void*)out, ::free);

    // Note: because the texture width is up to 2048, we're expecting that most of the time
    // only a single texture update call will be necessary (i.e. that there are no more
    // than 2048 vertices).

    // TODO: we could improve code locality a bit if we handled the "partial single line" and
    //       the "full first several lines" with the first call to update3DImage below.

    if (xoffset) {
        // update the first partial line if any
        driver.update3DImage(handle, 0, xoffset, yoffset, targetIndex,
                min(count, textureWidth - xoffset), 1, 1,
                PixelBufferDescriptor::make(
                        out, (textureWidth - xoffset) * elementSize,
                        format, type,
                        [allocation](void const*, size_t) {}
                ));
        yoffset++;
        out += min(count, textureWidth - xoffset) * elementSize;
    }

    if (lineCount) {
        // update the full-width lines if any
        driver.update3DImage(handle, 0, 0, yoffset, targetIndex,
                textureWidth, lineCount, 1, PixelBufferDescriptor::make(
                        out, (textureWidth * lineCount) * elementSize,
                        format, type,
                        [allocation](void const*, size_t) {}
                ));
        yoffset += lineCount;
        out += (lineCount * textureWidth) * elementSize;
    }

    if (lastLineCount) {
        // update the last partial line if any
        driver.update3DImage(handle, 0, 0, yoffset, targetIndex,
                lastLineCount, 1, 1, PixelBufferDescriptor::make(
                        out, lastLineCount * elementSize,
                        format, type,
                        [allocation](void const*, size_t) {}
                ));
    }
}

} // namespace filament
<|MERGE_RESOLUTION|>--- conflicted
+++ resolved
@@ -125,22 +125,11 @@
             getHeight(mVertexCount),
             mCount,
             TextureUsage::DEFAULT);
-<<<<<<< HEAD
-=======
 
     if (auto name = builder.getName(); !name.empty()) {
         driver.setDebugTag(mPbHandle.getId(), name);
         driver.setDebugTag(mTbHandle.getId(), std::move(name));
     }
-
-    // create and update sampler group
-    mSbHandle = driver.createSamplerGroup(PerRenderPrimitiveMorphingSib::SAMPLER_COUNT,
-            utils::FixedSizeString<32>("Morph target samplers"));
-    SamplerGroup samplerGroup(PerRenderPrimitiveMorphingSib::SAMPLER_COUNT);
-    samplerGroup.setSampler(PerRenderPrimitiveMorphingSib::POSITIONS, { mPbHandle, {}});
-    samplerGroup.setSampler(PerRenderPrimitiveMorphingSib::TANGENTS, { mTbHandle, {}});
-    driver.updateSamplerGroup(mSbHandle, samplerGroup.toBufferDescriptor(driver));
->>>>>>> 283d2404
 }
 
 void FMorphTargetBuffer::terminate(FEngine& engine) {
