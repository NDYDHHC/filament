--- conflicted
+++ resolved
@@ -123,14 +123,11 @@
     bool textureHandleCanMutate() const noexcept;
     void updateLodRange(uint8_t level) noexcept;
 
-<<<<<<< HEAD
-=======
     // TODO: remove in a future filament release.  See below for description.
     inline bool hasBlitSrcUsage() const noexcept {
         return mHasBlitSrc;
     }
 
->>>>>>> 66abb75b
 private:
     friend class Texture;
     struct LodRange {
@@ -171,12 +168,6 @@
     bool mTextureIsSwizzled;
 
     Usage mUsage = Usage::DEFAULT;
-<<<<<<< HEAD
-    // there is 7 bytes of padding here
-    FStream* mStream = nullptr; // only needed for streaming textures
-};
-
-=======
 
     // TODO: remove in a future filament release.
     // Indicates whether the user has set the TextureUsage::BLIT_SRC usage. This will be used to
@@ -187,7 +178,6 @@
     FStream* mStream = nullptr; // only needed for streaming textures
 };
 
->>>>>>> 66abb75b
 FILAMENT_DOWNCAST(Texture)
 
 } // namespace filament
