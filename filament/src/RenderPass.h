--- conflicted
+++ resolved
@@ -461,17 +461,10 @@
     FScene::RenderableSoa const& mRenderableSoa;
     ColorPassDescriptorSet const* const mColorPassDescriptorSet;
     backend::Viewport const mScissorViewport;
-<<<<<<< HEAD
-    Command* mCommandBegin = nullptr;   // Pointer to the first command
-    Command* mCommandEnd = nullptr;     // Pointer to one past the last command
-    BufferObjectSharedHandle mInstancedUboHandle; // ubo for instanced primitives
-    DescriptorSetSharedHandle mInstancedDescriptorSetHandle; // a descriptor-set to hold the ubo
-=======
     Command const* /* const */ mCommandBegin = nullptr;   // Pointer to the first command
     Command const* /* const */ mCommandEnd = nullptr;     // Pointer to one past the last command
-    // a UBO for instanced primitives
-    mutable BufferObjectSharedHandle mInstancedUboHandle;
->>>>>>> d88b4c1b
+    mutable BufferObjectSharedHandle mInstancedUboHandle; // ubo for instanced primitives
+    mutable DescriptorSetSharedHandle mInstancedDescriptorSetHandle; // a descriptor-set to hold the ubo
     // a vector for our custom commands
     using CustomCommandVector = std::vector<Executor::CustomCommandFn,
             utils::STLAllocator<Executor::CustomCommandFn, LinearAllocatorArena>>;
