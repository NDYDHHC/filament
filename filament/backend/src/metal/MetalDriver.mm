/*
 * Copyright (C) 2019 The Android Open Source Project
 *
 * Licensed under the Apache License, Version 2.0 (the "License");
 * you may not use this file except in compliance with the License.
 * You may obtain a copy of the License at
 *
 *      http://www.apache.org/licenses/LICENSE-2.0
 *
 * Unless required by applicable law or agreed to in writing, software
 * distributed under the License is distributed on an "AS IS" BASIS,
 * WITHOUT WARRANTIES OR CONDITIONS OF ANY KIND, either express or implied.
 * See the License for the specific language governing permissions and
 * limitations under the License.
 */

#include "backend/PresentCallable.h"
#include "private/backend/CommandStream.h"
#include "CommandStreamDispatcher.h"
#include "metal/MetalDriver.h"

#include <filament/SwapChain.h>

#include "MetalBlitter.h"
#include "MetalBufferPool.h"
#include "MetalContext.h"
#include "MetalDriverFactory.h"
#include "MetalEnums.h"
#include "MetalHandles.h"
#include "MetalState.h"
#include "MetalTimerQuery.h"

#include "MetalPlatform.h"

#include <CoreVideo/CVMetalTexture.h>
#include <CoreVideo/CVPixelBuffer.h>
#include <Metal/Metal.h>
#include <QuartzCore/QuartzCore.h>

#include <utils/Log.h>
#include <utils/Panic.h>
#include <utils/sstream.h>
#include <utils/Invocable.h>

#include <algorithm>

#ifndef FILAMENT_METAL_DEBUG_LOG
#define FILAMENT_METAL_DEBUG_LOG 0
#endif

#if FILAMENT_METAL_DEBUG_LOG == 1
#define DEBUG_LOG(x, ...) printf("[METAL DEBUG] " x, ##__VA_ARGS__)
#else
#define DEBUG_LOG(...)
#endif

namespace filament {
namespace backend {

Driver* MetalDriverFactory::create(MetalPlatform* const platform, const Platform::DriverConfig& driverConfig) {
#if 0
    // this is useful for development, but too verbose even for debug builds
    // For reference on a 64-bits machine in Release mode:
    //    MetalTimerQuery              :  16       few
    //    HwStream                     :  24       few
    //    MetalRenderPrimitive         :  24       many
    //    MetalVertexBuffer            :  32       moderate
    // -- less than or equal 32 bytes
    //    MetalFence                   :  48       few
    //    MetalIndexBuffer             :  56       moderate
    //    MetalBufferObject            :  64       many
    // -- less than or equal 64 bytes
    //    MetalProgram                 : 152       moderate
    //    MetalTexture                 : 152       moderate
    //    MetalSwapChain               : 208       few
    //    MetalRenderTarget            : 272       few
    //    MetalVertexBufferInfo        : 552       moderate
    // -- less than or equal to 552 bytes

    utils::slog.d
           << "\nMetalSwapChain: " << sizeof(MetalSwapChain)
           << "\nMetalBufferObject: " << sizeof(MetalBufferObject)
           << "\nMetalVertexBuffer: " << sizeof(MetalVertexBuffer)
           << "\nMetalVertexBufferInfo: " << sizeof(MetalVertexBufferInfo)
           << "\nMetalIndexBuffer: " << sizeof(MetalIndexBuffer)
           << "\nMetalRenderPrimitive: " << sizeof(MetalRenderPrimitive)
           << "\nMetalTexture: " << sizeof(MetalTexture)
           << "\nMetalTimerQuery: " << sizeof(MetalTimerQuery)
           << "\nHwStream: " << sizeof(HwStream)
           << "\nMetalRenderTarget: " << sizeof(MetalRenderTarget)
           << "\nMetalFence: " << sizeof(MetalFence)
           << "\nMetalProgram: " << sizeof(MetalProgram)
           << utils::io::endl;
#endif
    return MetalDriver::create(platform, driverConfig);
}

UTILS_NOINLINE
Driver* MetalDriver::create(MetalPlatform* const platform, const Platform::DriverConfig& driverConfig) {
    assert_invariant(platform);
    size_t defaultSize = FILAMENT_METAL_HANDLE_ARENA_SIZE_IN_MB * 1024U * 1024U;
    Platform::DriverConfig validConfig {driverConfig};
    validConfig.handleArenaSize = std::max(driverConfig.handleArenaSize, defaultSize);
    return new MetalDriver(platform, validConfig);
}

Dispatcher MetalDriver::getDispatcher() const noexcept {
    return ConcreteDispatcher<MetalDriver>::make();
}

MetalDriver::MetalDriver(
        MetalPlatform* platform, const Platform::DriverConfig& driverConfig) noexcept
    : mPlatform(*platform),
      mContext(new MetalContext),
      mHandleAllocator(
              "Handles", driverConfig.handleArenaSize, driverConfig.disableHandleUseAfterFreeCheck),
      mStereoscopicType(driverConfig.stereoscopicType) {
    mContext->driver = this;

    TrackedMetalBuffer::setPlatform(platform);
    ScopedAllocationTimer::setPlatform(platform);

    mContext->device = mPlatform.createDevice();
    assert_invariant(mContext->device);

    mContext->emptyBuffer = [mContext->device newBufferWithLength:16
                                                          options:MTLResourceStorageModePrivate];

    initializeSupportedGpuFamilies(mContext);

    utils::slog.v << "Supported GPU families: " << utils::io::endl;
    if (mContext->highestSupportedGpuFamily.common > 0) {
        utils::slog.v << "  MTLGPUFamilyCommon" << (int) mContext->highestSupportedGpuFamily.common << utils::io::endl;
    }
    if (mContext->highestSupportedGpuFamily.apple > 0) {
        utils::slog.v << "  MTLGPUFamilyApple" << (int) mContext->highestSupportedGpuFamily.apple << utils::io::endl;
    }
    if (mContext->highestSupportedGpuFamily.mac > 0) {
        utils::slog.v << "  MTLGPUFamilyMac" << (int) mContext->highestSupportedGpuFamily.mac << utils::io::endl;
    }
    utils::slog.v << "Features:" << utils::io::endl;
    utils::slog.v << "  readWriteTextureSupport: " <<
            (bool) mContext->device.readWriteTextureSupport << utils::io::endl;

    // In order to support texture swizzling, the GPU needs to support it and the system be running
    // iOS 13+.
    mContext->supportsTextureSwizzling = false;
    if (@available(iOS 13, *)) {
        mContext->supportsTextureSwizzling =
            mContext->highestSupportedGpuFamily.apple >= 1 ||   // all Apple GPUs
            mContext->highestSupportedGpuFamily.mac   >= 2;     // newer macOS GPUs
    }

    // In order to support resolve store action on depth attachment, the GPU needs to support it.
    // Note that support for depth resolve implies support for stencil resolve using .sample0 resolve filter.
    // (Other resolve filters are supported starting .apple5 and .mac2 families).
    mContext->supportsAutoDepthResolve =
        mContext->highestSupportedGpuFamily.apple >= 3 ||
        mContext->highestSupportedGpuFamily.mac   >= 2;

    // In order to support memoryless render targets, an Apple GPU is needed.
    // Available starting macOS 11.0, the first version to run on Apple GPUs.
    // On iOS, it's available on all OS versions.
    mContext->supportsMemorylessRenderTargets = mContext->highestSupportedGpuFamily.apple >= 1;

    mContext->maxColorRenderTargets = 4;
    if (mContext->highestSupportedGpuFamily.apple >= 2 ||
        mContext->highestSupportedGpuFamily.mac >= 1) {
        mContext->maxColorRenderTargets = 8;
    }

    // Round requested sample counts down to the nearest device-supported sample count.
    auto& sc = mContext->sampleCountLookup;
    sc[0] = 1;
    for (uint32_t s = 1; s < sc.size(); s++) {
        sc[s] = [mContext->device supportsTextureSampleCount:s] ? s : sc[s - 1];
    }

    mContext->bugs.staticTextureTargetError =
            [mContext->device.name containsString:@"Apple A8X GPU"] ||
            [mContext->device.name containsString:@"Apple A8 GPU"] ||
            [mContext->device.name containsString:@"Apple A7 GPU"];

    mContext->commandQueue = mPlatform.createCommandQueue(mContext->device);
    mContext->pipelineStateCache.setDevice(mContext->device);
    mContext->depthStencilStateCache.setDevice(mContext->device);
    mContext->samplerStateCache.setDevice(mContext->device);
    mContext->argumentEncoderCache.setDevice(mContext->device);
    mContext->bufferPool = new MetalBufferPool(*mContext);
    mContext->bumpAllocator =
            new MetalBumpAllocator(mContext->device, driverConfig.metalUploadBufferSizeBytes);
    mContext->blitter = new MetalBlitter(*mContext);

    if (@available(iOS 12, *)) {
        mContext->timerQueryImpl = new MetalTimerQueryFence(*mContext);
    } else {
        mContext->timerQueryImpl = new TimerQueryNoop();
    }

    CVReturn success = CVMetalTextureCacheCreate(kCFAllocatorDefault, nullptr, mContext->device,
            nullptr, &mContext->textureCache);
    FILAMENT_CHECK_POSTCONDITION(success == kCVReturnSuccess)
            << "Could not create Metal texture cache.";

    if (@available(iOS 12, *)) {
        dispatch_queue_t queue = dispatch_get_global_queue(QOS_CLASS_DEFAULT, 0);
        mContext->eventListener = [[MTLSharedEventListener alloc] initWithDispatchQueue:queue];
    }

    const MetalShaderCompiler::Mode compilerMode = driverConfig.disableParallelShaderCompile
            ? MetalShaderCompiler::Mode::SYNCHRONOUS
            : MetalShaderCompiler::Mode::ASYNCHRONOUS;
    mContext->shaderCompiler = new MetalShaderCompiler(mContext->device, *this, compilerMode);
    mContext->shaderCompiler->init();

#if defined(FILAMENT_METAL_PROFILING)
    mContext->log = os_log_create("com.google.filament", "Metal");
    mContext->signpostId = os_signpost_id_generate(mContext->log);
    assert_invariant(mContext->signpostId != OS_SIGNPOST_ID_NULL);
#endif
}

MetalDriver::~MetalDriver() noexcept {
    TrackedMetalBuffer::setPlatform(nullptr);
    ScopedAllocationTimer::setPlatform(nullptr);
    mContext->device = nil;
    mContext->emptyTexture = nil;
    CFRelease(mContext->textureCache);
    delete mContext->bufferPool;
    delete mContext->bumpAllocator;
    delete mContext->blitter;
    delete mContext->timerQueryImpl;
    delete mContext->shaderCompiler;
    delete mContext;
}

void MetalDriver::tick(int) {
    executeTickOps();
    executeDeferredOps();
}

void MetalDriver::beginFrame(int64_t monotonic_clock_ns,
        int64_t refreshIntervalNs, uint32_t frameId) {
    DEBUG_LOG("beginFrame(monotonic_clock_ns = %lld, refreshIntervalNs = %lld, frameId = %d)\n",
            monotonic_clock_ns, refreshIntervalNs, frameId);
#if defined(FILAMENT_METAL_PROFILING)
    os_signpost_interval_begin(mContext->log, mContext->signpostId, "Frame encoding", "%{public}d", frameId);
#endif
    if (mPlatform.hasDebugUpdateStatFunc()) {
        mPlatform.debugUpdateStat("filament.metal.alive_buffers", TrackedMetalBuffer::getAliveBuffers());
        mPlatform.debugUpdateStat("filament.metal.alive_buffers.generic",
                TrackedMetalBuffer::getAliveBuffers(TrackedMetalBuffer::Type::GENERIC));
        mPlatform.debugUpdateStat("filament.metal.alive_buffers.ring",
                TrackedMetalBuffer::getAliveBuffers(TrackedMetalBuffer::Type::RING));
        mPlatform.debugUpdateStat("filament.metal.alive_buffers.staging",
                TrackedMetalBuffer::getAliveBuffers(TrackedMetalBuffer::Type::STAGING));
        mPlatform.debugUpdateStat("filament.metal.alive_buffers.descriptor_set",
                TrackedMetalBuffer::getAliveBuffers(TrackedMetalBuffer::Type::DESCRIPTOR_SET));
    }
}

void MetalDriver::setFrameScheduledCallback(Handle<HwSwapChain> sch, CallbackHandler* handler,
        FrameScheduledCallback&& callback, uint64_t flags) {
    // Turn off the CALLBACK_DEFAULT_USE_METAL_COMPLETION_HANDLER flag if a custom handler is provided.
    if (handler) {
        flags &= ~SwapChain::CALLBACK_DEFAULT_USE_METAL_COMPLETION_HANDLER;
    }
    auto* swapChain = handle_cast<MetalSwapChain>(sch);
    swapChain->setFrameScheduledCallback(handler, std::move(callback), flags);
}

void MetalDriver::setFrameCompletedCallback(
        Handle<HwSwapChain> sch, CallbackHandler* handler, utils::Invocable<void(void)>&& callback) {
    auto* swapChain = handle_cast<MetalSwapChain>(sch);
    swapChain->setFrameCompletedCallback(handler, std::move(callback));
}

void MetalDriver::execute(std::function<void(void)> const& fn) noexcept {
    @autoreleasepool {
        fn();
    }
}

void MetalDriver::setPresentationTime(int64_t monotonic_clock_ns) {
}

void MetalDriver::endFrame(uint32_t frameId) {
    DEBUG_LOG("endFrame(frameId = %d)\n", frameId);
    // If we haven't committed the command buffer (if the frame was canceled), do it now. There may
    // be commands in it (like fence signaling) that need to execute.
    submitPendingCommands(mContext);

    mContext->bufferPool->gc();

    // If we acquired a drawable for this frame, ensure that we release it here.
    if (mContext->currentDrawSwapChain) {
        mContext->currentDrawSwapChain->releaseDrawable();
    }

    CVMetalTextureCacheFlush(mContext->textureCache, 0);

    assert_invariant(mContext->groupMarkers.empty());

    // If we exceeded memoryless limits, turn it off for the rest of the lifetime of the driver.
    if (mContext->supportsMemorylessRenderTargets && mContext->memorylessLimitsReached) {
        for (MetalTexture* texture : mContext->textures) {
            // Release memoryless MTLTexture-s, which are currently only the MSAA sidecars.
            // Creation of new render targets is going to trigger the re-allocation of sidecars,
            // with private storage mode from now on. Here, at the end of the frame,
            // all render targets that have textures with sidecars are assumed to be destroyed.
            texture->msaaSidecar = nil;
        }
        mContext->supportsMemorylessRenderTargets = false;
    }

#if defined(FILAMENT_METAL_PROFILING)
    os_signpost_interval_end(mContext->log, mContext->signpostId, "Frame encoding");
#endif
}

void MetalDriver::updateDescriptorSetBuffer(
        backend::DescriptorSetHandle dsh,
        backend::descriptor_binding_t binding,
        backend::BufferObjectHandle boh,
        uint32_t offset,
        uint32_t size) {
    ASSERT_PRECONDITION(!isInRenderPass(mContext),
            "updateDescriptorSetBuffer must be called outside of a render pass.");
    DEBUG_LOG(
            "updateDescriptorSetBuffer(dsh = %d, binding = %d, boh = %d, offset = %d, size = "
            "%d)\n",
            dsh.getId(), binding, boh.getId(), offset, size);

    auto* descriptorSet = handle_cast<MetalDescriptorSet>(dsh);
    auto* bo = handle_cast<MetalBufferObject>(boh);
    id<MTLBuffer> mtlBuffer = bo->getBuffer()->getGpuBufferForDraw();
    descriptorSet->buffers[binding] = { mtlBuffer, offset, size };
    ShaderStageFlags stageFlags = descriptorSet->layout->getBindings()[binding].stageFlags;
    if (any(stageFlags & ShaderStageFlags::VERTEX)) {
        descriptorSet->vertexResources.push_back(mtlBuffer);
    }
    if (any(stageFlags & ShaderStageFlags::FRAGMENT)) {
        descriptorSet->fragmentResources.push_back(mtlBuffer);
    }
}

void MetalDriver::updateDescriptorSetTexture(
        backend::DescriptorSetHandle dsh,
        backend::descriptor_binding_t binding,
        backend::TextureHandle th,
        SamplerParams params) {
    ASSERT_PRECONDITION(!isInRenderPass(mContext),
            "updateDescriptorSetTexture must be called outside of a render pass.");
    DEBUG_LOG("updateDescriptorSetTexture(dsh = %d, binding = %d, th = %d, params = {...})\n",
            dsh.getId(), binding, th.getId());

    auto* descriptorSet = handle_cast<MetalDescriptorSet>(dsh);
    auto* texture = handle_cast<MetalTexture>(th);

    id<MTLTexture> mtlTexture = texture->getMtlTextureForRead();
    if (texture->target == SamplerType::SAMPLER_EXTERNAL) {
        auto externalImage = texture->getExternalImage();
        assert_invariant(externalImage != nil);
        descriptorSet->externalImages.push_back(externalImage);
    }
    assert_invariant(mtlTexture != nil);

    descriptorSet->textures[binding] = MetalDescriptorSet::TextureBinding { mtlTexture, params };

    auto const& bindings = descriptorSet->layout->getBindings();
    auto found = std::find_if(bindings.begin(), bindings.end(),
            [binding](const auto& b) { return b.binding == binding; });
    assert_invariant(found != bindings.end());

    ShaderStageFlags stageFlags = found->stageFlags;
    if (any(stageFlags & ShaderStageFlags::VERTEX)) {
        descriptorSet->vertexResources.push_back(mtlTexture);
    }
    if (any(stageFlags & ShaderStageFlags::FRAGMENT)) {
        descriptorSet->fragmentResources.push_back(mtlTexture);
    }
}

void MetalDriver::flush(int) {
    FILAMENT_CHECK_PRECONDITION(!isInRenderPass(mContext))
            << "flush must be called outside of a render pass.";
    submitPendingCommands(mContext);
}

void MetalDriver::finish(int) {
    FILAMENT_CHECK_PRECONDITION(!isInRenderPass(mContext))
            << "finish must be called outside of a render pass.";
    // Wait for all frames to finish by submitting and waiting on a dummy command buffer.
    submitPendingCommands(mContext);

    id<MTLCommandBuffer> oneOffBuffer = getPendingCommandBuffer(mContext);
    submitPendingCommands(mContext);
    [oneOffBuffer waitUntilCompleted];

    executeTickOps();
    executeDeferredOps();
}

void MetalDriver::createVertexBufferInfoR(Handle<HwVertexBufferInfo> vbih, uint8_t bufferCount,
        uint8_t attributeCount, AttributeArray attributes) {
    construct_handle<MetalVertexBufferInfo>(vbih, *mContext,
            bufferCount, attributeCount, attributes);
}

void MetalDriver::createVertexBufferR(Handle<HwVertexBuffer> vbh,
        uint32_t vertexCount, Handle<HwVertexBufferInfo> vbih) {
    MetalVertexBufferInfo const* const vbi = handle_cast<const MetalVertexBufferInfo>(vbih);
    construct_handle<MetalVertexBuffer>(vbh, *mContext, vertexCount, vbi->bufferCount, vbih);
    // No actual GPU memory is allocated here, so no need to check for allocation success.
}

void MetalDriver::createIndexBufferR(Handle<HwIndexBuffer> ibh, ElementType elementType,
        uint32_t indexCount, BufferUsage usage) {
    auto elementSize = (uint8_t)getElementTypeSize(elementType);
    auto* indexBuffer =
            construct_handle<MetalIndexBuffer>(ibh, *mContext, usage, elementSize, indexCount);
    auto& buffer = indexBuffer->buffer;
    // If the allocation was not successful, postpone the error message until the next tick, to give
    // Filament a chance to call setDebugTag on the handle; this way we get a nicer error message.
    if (UTILS_UNLIKELY(!buffer.wasAllocationSuccessful())) {
        const size_t byteCount = buffer.getSize();
        runAtNextTick([byteCount, this, ibh]() {
            FILAMENT_CHECK_POSTCONDITION(false)
                    << "Could not allocate Metal index buffer of size " << byteCount
                    << ", tag=" << mHandleAllocator.getHandleTag(ibh.getId()).c_str_safe();
        });
    }
}

void MetalDriver::createBufferObjectR(Handle<HwBufferObject> boh, uint32_t byteCount,
        BufferObjectBinding bindingType, BufferUsage usage) {
    auto* bufferObject =
            construct_handle<MetalBufferObject>(boh, *mContext, bindingType, usage, byteCount);
    // If the allocation was not successful, postpone the error message until the next tick, to give
    // Filament a chance to call setDebugTag on the handle; this way we get a nicer error message.
    if (UTILS_UNLIKELY(!bufferObject->getBuffer()->wasAllocationSuccessful())) {
        runAtNextTick([byteCount, this, boh]() {
            FILAMENT_CHECK_POSTCONDITION(false)
                    << "Could not allocate Metal buffer of size " << byteCount
                    << ", tag=" << mHandleAllocator.getHandleTag(boh.getId()).c_str_safe();
        });
    }
}

void MetalDriver::createTextureR(Handle<HwTexture> th, SamplerType target, uint8_t levels,
        TextureFormat format, uint8_t samples, uint32_t width, uint32_t height,
        uint32_t depth, TextureUsage usage) {
    // Clamp sample count to what the device supports.
    auto& sc = mContext->sampleCountLookup;
    samples = sc[std::min(MAX_SAMPLE_COUNT, samples)];

    mContext->textures.insert(construct_handle<MetalTexture>(
            th, *mContext, target, levels, format, samples, width, height, depth, usage));

    DEBUG_LOG(
            "createTextureR(th = %d, target = %s, levels = %d, format = ?, samples = %d, width = "
            "%d, height = %d, depth = %d, usage = %s)\n",
            th.getId(), stringify(target), levels, samples, width, height, depth, stringify(usage));
}

void MetalDriver::createTextureViewR(
        Handle<HwTexture> th, Handle<HwTexture> srch, uint8_t baseLevel, uint8_t levelCount) {
    MetalTexture const* src = handle_cast<MetalTexture>(srch);
    mContext->textures.insert(
            construct_handle<MetalTexture>(th, *mContext, src, baseLevel, levelCount));
}

void MetalDriver::createTextureViewSwizzleR(Handle<HwTexture> th, Handle<HwTexture> srch,
        backend::TextureSwizzle r, backend::TextureSwizzle g, backend::TextureSwizzle b,
        backend::TextureSwizzle a) {
    MetalTexture const* src = handle_cast<MetalTexture>(srch);
    mContext->textures.insert(construct_handle<MetalTexture>(th, *mContext, src, r, g, b, a));
}

void MetalDriver::createTextureExternalImageR(Handle<HwTexture> th, backend::TextureFormat format,
        uint32_t width, uint32_t height, backend::TextureUsage usage, void* image) {
    mContext->textures.insert(construct_handle<MetalTexture>(
            th, *mContext, format, width, height, usage, (CVPixelBufferRef)image));
    // This release matches the retain call in setupExternalImage. The MetalTexture will have
    // retained the buffer by now.
    CVPixelBufferRelease((CVPixelBufferRef)image);
}

void MetalDriver::createTextureExternalImagePlaneR(Handle<HwTexture> th,
        backend::TextureFormat format, uint32_t width, uint32_t height, backend::TextureUsage usage,
        void* image, uint32_t plane) {
    mContext->textures.insert(construct_handle<MetalTexture>(
            th, *mContext, format, width, height, usage, (CVPixelBufferRef)image, plane));
    // This release matches the retain call in setupExternalImage. The MetalTexture will have
    // retained the buffer by now.
    CVPixelBufferRelease((CVPixelBufferRef)image);
}

void MetalDriver::importTextureR(Handle<HwTexture> th, intptr_t i,
        SamplerType target, uint8_t levels,
        TextureFormat format, uint8_t samples, uint32_t width, uint32_t height,
        uint32_t depth, TextureUsage usage) {
    id<MTLTexture> metalTexture = (id<MTLTexture>) CFBridgingRelease((void*) i);
    FILAMENT_CHECK_PRECONDITION(metalTexture.width == width)
            << "Imported id<MTLTexture> width (" << metalTexture.width
            << ") != Filament texture width (" << width << ")";
    FILAMENT_CHECK_PRECONDITION(metalTexture.height == height)
            << "Imported id<MTLTexture> height (" << metalTexture.height
            << ") != Filament texture height (" << height << ")";
    FILAMENT_CHECK_PRECONDITION(metalTexture.mipmapLevelCount == levels)
            << "Imported id<MTLTexture> levels (" << metalTexture.mipmapLevelCount
            << ") != Filament texture levels (" << levels << ")";
    MTLTextureType filamentMetalType = getMetalType(target);
    FILAMENT_CHECK_PRECONDITION(metalTexture.textureType == filamentMetalType)
            << "Imported id<MTLTexture> type (" << metalTexture.textureType
            << ") != Filament texture type (" << filamentMetalType << ")";
    mContext->textures.insert(construct_handle<MetalTexture>(th, *mContext,
        target, levels, format, samples, width, height, depth, usage, metalTexture));
}

void MetalDriver::createRenderPrimitiveR(Handle<HwRenderPrimitive> rph,
        Handle<HwVertexBuffer> vbh, Handle<HwIndexBuffer> ibh,
        PrimitiveType pt) {
    construct_handle<MetalRenderPrimitive>(rph);
    MetalDriver::setRenderPrimitiveBuffer(rph, pt, vbh, ibh);
}

void MetalDriver::createProgramR(Handle<HwProgram> rph, Program&& program) {
#if FILAMENT_METAL_DEBUG_LOG
    auto handleId = rph.getId();
    DEBUG_LOG("createProgramR(rph = %d, program = ", handleId);
    utils::slog.d << program << utils::io::endl;
#endif
    construct_handle<MetalProgram>(rph, *mContext, std::move(program));
}

void MetalDriver::createDefaultRenderTargetR(Handle<HwRenderTarget> rth, int dummy) {
    construct_handle<MetalRenderTarget>(rth, mContext);
}

void MetalDriver::createRenderTargetR(Handle<HwRenderTarget> rth,
        TargetBufferFlags targetBufferFlags, uint32_t width, uint32_t height,
        uint8_t samples, uint8_t layerCount, MRT color,
        TargetBufferInfo depth, TargetBufferInfo stencil) {
    FILAMENT_CHECK_PRECONDITION(!isInRenderPass(mContext))
            << "createRenderTarget must be called outside of a render pass.";
    // Clamp sample count to what the device supports.
    auto& sc = mContext->sampleCountLookup;
    samples = sc[std::min(MAX_SAMPLE_COUNT, samples)];

    MetalRenderTarget::Attachment colorAttachments[MRT::MAX_SUPPORTED_RENDER_TARGET_COUNT] = {{}};
    for (size_t i = 0; i < MRT::MAX_SUPPORTED_RENDER_TARGET_COUNT; i++) {
        if (none(targetBufferFlags & getTargetBufferFlagsAt(i))) {
            continue;
        }
        const auto& buffer = color[i];
        FILAMENT_CHECK_PRECONDITION(buffer.handle)
                << "The COLOR" << i << " flag was specified, but invalid color handle provided.";
        auto colorTexture = handle_cast<MetalTexture>(buffer.handle);
        FILAMENT_CHECK_PRECONDITION(colorTexture->getMtlTextureForWrite())
                << "Color texture passed to render target has no texture allocation";
        colorAttachments[i] = { colorTexture, color[i].level, color[i].layer };
    }

    MetalRenderTarget::Attachment depthAttachment = {};
    if (any(targetBufferFlags & TargetBufferFlags::DEPTH)) {
        FILAMENT_CHECK_PRECONDITION(depth.handle)
                << "The DEPTH flag was specified, but invalid depth handle provided.";
        auto depthTexture = handle_cast<MetalTexture>(depth.handle);
        FILAMENT_CHECK_PRECONDITION(depthTexture->getMtlTextureForWrite())
                << "Depth texture passed to render target has no texture allocation.";
        depthAttachment = { depthTexture, depth.level, depth.layer };
    }

    MetalRenderTarget::Attachment stencilAttachment = {};
    if (any(targetBufferFlags & TargetBufferFlags::STENCIL)) {
        FILAMENT_CHECK_PRECONDITION(stencil.handle)
                << "The STENCIL flag was specified, but invalid stencil handle provided.";
        auto stencilTexture = handle_cast<MetalTexture>(stencil.handle);
        FILAMENT_CHECK_PRECONDITION(stencilTexture->getMtlTextureForWrite())
                << "Stencil texture passed to render target has no texture allocation.";
        stencilAttachment = { stencilTexture, stencil.level, stencil.layer };
    }

    construct_handle<MetalRenderTarget>(rth, mContext, width, height, samples,
            colorAttachments, depthAttachment, stencilAttachment);
}

void MetalDriver::createFenceR(Handle<HwFence> fh, int dummy) {
    auto* fence = handle_cast<MetalFence>(fh);
    fence->encode();
}

void MetalDriver::createSwapChainR(Handle<HwSwapChain> sch, void* nativeWindow, uint64_t flags) {
    if (UTILS_UNLIKELY(flags & SWAP_CHAIN_CONFIG_APPLE_CVPIXELBUFFER)) {
        CVPixelBufferRef pixelBuffer = (CVPixelBufferRef) nativeWindow;
        construct_handle<MetalSwapChain>(sch, *mContext, pixelBuffer, flags);
        // This release matches the retain call in setupExternalImage. The MetalSwapchain will have
        // retained the buffer by now.
        CVPixelBufferRelease((CVPixelBufferRef)pixelBuffer);
    } else {
        auto* metalLayer = (__bridge CAMetalLayer*) nativeWindow;
        construct_handle<MetalSwapChain>(sch, *mContext, metalLayer, flags);
    }
}

void MetalDriver::createSwapChainHeadlessR(Handle<HwSwapChain> sch,
        uint32_t width, uint32_t height, uint64_t flags) {
    construct_handle<MetalSwapChain>(sch, *mContext, width, height, flags);
}

void MetalDriver::createTimerQueryR(Handle<HwTimerQuery> tqh, int) {
    // nothing to do, timer query was constructed in createTimerQueryS
}

const char* toString(DescriptorType type) {
    switch (type) {
        case DescriptorType::UNIFORM_BUFFER:
            return "UNIFORM_BUFFER";
        case DescriptorType::SHADER_STORAGE_BUFFER:
            return "SHADER_STORAGE_BUFFER";
        case DescriptorType::SAMPLER:
            return "SAMPLER";
        case DescriptorType::INPUT_ATTACHMENT:
            return "INPUT_ATTACHMENT";
        case DescriptorType::SAMPLER_EXTERNAL:
            return "SAMPLER_EXTERNAL";
    }
}

const char* toString(ShaderStageFlags flags) {
    std::vector<const char*> stages;
    if (any(flags & ShaderStageFlags::VERTEX)) {
        stages.push_back("VERTEX");
    }
    if (any(flags & ShaderStageFlags::FRAGMENT)) {
        stages.push_back("FRAGMENT");
    }
    if (any(flags & ShaderStageFlags::COMPUTE)) {
        stages.push_back("COMPUTE");
    }
    if (stages.empty()) {
        return "NONE";
    }
    static char buffer[64];
    buffer[0] = '\0';
    for (size_t i = 0; i < stages.size(); i++) {
        if (i > 0) {
            strcat(buffer, " | ");
        }
        strcat(buffer, stages[i]);
    }
    return buffer;
}

const char* toString(DescriptorFlags flags) {
    if (flags == DescriptorFlags::DYNAMIC_OFFSET) {
        return "DYNAMIC_OFFSET";
    }
    return "NONE";
}

void MetalDriver::createDescriptorSetLayoutR(
        Handle<HwDescriptorSetLayout> dslh, DescriptorSetLayout&& info) {
    std::sort(info.bindings.begin(), info.bindings.end(),
            [](const auto& a, const auto& b) { return a.binding < b.binding; });
    DEBUG_LOG("createDescriptorSetLayoutR(dslh = %d, info = {\n", dslh.getId());
    for (size_t i = 0; i < info.bindings.size(); i++) {
        DEBUG_LOG("    {binding = %d, type = %s, count = %d, stage = %s, flags = %s},\n",
                info.bindings[i].binding, toString(info.bindings[i].type), info.bindings[i].count,
                toString(info.bindings[i].stageFlags), toString(info.bindings[i].flags));
    }
    DEBUG_LOG("})\n");
    construct_handle<MetalDescriptorSetLayout>(dslh, std::move(info));
}

void MetalDriver::createDescriptorSetR(
        Handle<HwDescriptorSet> dsh, Handle<HwDescriptorSetLayout> dslh) {
    DEBUG_LOG("createDescriptorSetR(dsh = %d, dslh = %d)\n", dsh.getId(), dslh.getId());
    MetalDescriptorSetLayout* layout = handle_cast<MetalDescriptorSetLayout>(dslh);
    construct_handle<MetalDescriptorSet>(dsh, layout);
}

Handle<HwVertexBufferInfo> MetalDriver::createVertexBufferInfoS() noexcept {
    return alloc_handle<MetalVertexBufferInfo>();
}

Handle<HwVertexBuffer> MetalDriver::createVertexBufferS() noexcept {
    return alloc_handle<MetalVertexBuffer>();
}

Handle<HwIndexBuffer> MetalDriver::createIndexBufferS() noexcept {
    return alloc_handle<MetalIndexBuffer>();
}

Handle<HwBufferObject> MetalDriver::createBufferObjectS() noexcept {
    return alloc_handle<MetalBufferObject>();
}

Handle<HwTexture> MetalDriver::createTextureS() noexcept {
    return alloc_handle<MetalTexture>();
}

Handle<HwTexture> MetalDriver::createTextureViewS() noexcept {
    return alloc_handle<MetalTexture>();
}

Handle<HwTexture> MetalDriver::createTextureViewSwizzleS() noexcept {
    return alloc_handle<MetalTexture>();
}

Handle<HwTexture> MetalDriver::createTextureExternalImageS() noexcept {
    return alloc_handle<MetalTexture>();
}

Handle<HwTexture> MetalDriver::createTextureExternalImagePlaneS() noexcept {
    return alloc_handle<MetalTexture>();
}

Handle<HwTexture> MetalDriver::importTextureS() noexcept {
    return alloc_handle<MetalTexture>();
}

Handle<HwRenderPrimitive> MetalDriver::createRenderPrimitiveS() noexcept {
    return alloc_handle<MetalRenderPrimitive>();
}

Handle<HwProgram> MetalDriver::createProgramS() noexcept {
    return alloc_handle<MetalProgram>();
}

Handle<HwRenderTarget> MetalDriver::createDefaultRenderTargetS() noexcept {
    return alloc_handle<MetalRenderTarget>();
}

Handle<HwRenderTarget> MetalDriver::createRenderTargetS() noexcept {
    return alloc_handle<MetalRenderTarget>();
}

Handle<HwFence> MetalDriver::createFenceS() noexcept {
    // The handle must be constructed here, as a synchronous call to wait might happen before
    // createFenceR is executed.
    return alloc_and_construct_handle<MetalFence, HwFence>(*mContext);
}

Handle<HwSwapChain> MetalDriver::createSwapChainS() noexcept {
    return alloc_handle<MetalSwapChain>();
}

Handle<HwSwapChain> MetalDriver::createSwapChainHeadlessS() noexcept {
    return alloc_handle<MetalSwapChain>();
}

Handle<HwTimerQuery> MetalDriver::createTimerQueryS() noexcept {
    // The handle must be constructed here, as a synchronous call to getTimerQueryValue might happen
    // before createTimerQueryR is executed.
    return alloc_and_construct_handle<MetalTimerQuery, HwTimerQuery>();
}

Handle<HwDescriptorSetLayout> MetalDriver::createDescriptorSetLayoutS() noexcept {
    return alloc_handle<MetalDescriptorSetLayout>();
}

Handle<HwDescriptorSet> MetalDriver::createDescriptorSetS() noexcept {
    return alloc_handle<MetalDescriptorSet>();
}

void MetalDriver::destroyVertexBufferInfo(Handle<HwVertexBufferInfo> vbih) {
    if (vbih) {
        destruct_handle<MetalVertexBufferInfo>(vbih);
    }
}

void MetalDriver::destroyVertexBuffer(Handle<HwVertexBuffer> vbh) {
    if (vbh) {
        destruct_handle<MetalVertexBuffer>(vbh);
    }
}

void MetalDriver::destroyIndexBuffer(Handle<HwIndexBuffer> ibh) {
    if (ibh) {
        destruct_handle<MetalIndexBuffer>(ibh);
    }
}

void MetalDriver::destroyBufferObject(Handle<HwBufferObject> boh) {
    if (UTILS_UNLIKELY(!boh)) {
        return;
    }
    destruct_handle<MetalBufferObject>(boh);
}

void MetalDriver::destroyRenderPrimitive(Handle<HwRenderPrimitive> rph) {
    if (rph) {
        destruct_handle<MetalRenderPrimitive>(rph);
    }
}

void MetalDriver::destroyProgram(Handle<HwProgram> ph) {
    if (UTILS_UNLIKELY(!ph)) {
        return;
    }
    // Remove any cached pipeline states that refer to these programs.
    auto* metalProgram = handle_cast<MetalProgram>(ph);
    const auto& functions = metalProgram->getFunctionsIfPresent();
    if (UTILS_LIKELY(functions.isRaster())) { // only raster pipelines are cached
        const auto& raster = functions.getRasterFunctions();
        mContext->pipelineStateCache.removeIf([&](const MetalPipelineState& state) {
            const auto& [fragment, vertex] = raster;
            return state.fragmentFunction == fragment || state.vertexFunction == vertex;
        });
    }
    destruct_handle<MetalProgram>(ph);
}

void MetalDriver::destroyTexture(Handle<HwTexture> th) {
    DEBUG_LOG("destroyTexture(th = %d)\n", th.getId());
    if (!th) {
        return;
    }

    auto* metalTexture = handle_cast<MetalTexture>(th);
    mContext->textures.erase(metalTexture);

    destruct_handle<MetalTexture>(th);
}

void MetalDriver::destroyRenderTarget(Handle<HwRenderTarget> rth) {
    if (rth) {
        destruct_handle<MetalRenderTarget>(rth);
    }
}

void MetalDriver::destroySwapChain(Handle<HwSwapChain> sch) {
    if (UTILS_UNLIKELY(!sch)) {
        return;
    }
    auto* swapChain = handle_cast<MetalSwapChain>(sch);
    if (mContext->currentDrawSwapChain == swapChain) {
        mContext->currentDrawSwapChain = nullptr;
    }
    if (mContext->currentReadSwapChain == swapChain) {
        mContext->currentReadSwapChain = nullptr;
    }
    // If the SwapChain is a pixel buffer, we need to wait for the current command buffer to
    // complete before destroying it. This is because pixel buffer SwapChains hold a
    // MetalExternalImage that could still being rendered into.
    if (UTILS_UNLIKELY(swapChain->isPixelBuffer())) {
        executeAfterCurrentCommandBufferCompletes(
                [this, sch]() mutable { destruct_handle<MetalSwapChain>(sch); });
    } else {
        destruct_handle<MetalSwapChain>(sch);
    }
}

void MetalDriver::destroyStream(Handle<HwStream> sh) {
    // no-op
}

void MetalDriver::destroyTimerQuery(Handle<HwTimerQuery> tqh) {
    if (tqh) {
        destruct_handle<MetalTimerQuery>(tqh);
    }
}

void MetalDriver::destroyDescriptorSetLayout(Handle<HwDescriptorSetLayout> dslh) {
    DEBUG_LOG("destroyDescriptorSetLayout(dslh = %d)\n", dslh.getId());
    if (dslh) {
        destruct_handle<MetalDescriptorSetLayout>(dslh);
    }
}

void MetalDriver::destroyDescriptorSet(Handle<HwDescriptorSet> dsh) {
    DEBUG_LOG("destroyDescriptorSet(dsh = %d)\n", dsh.getId());
    if (!dsh) {
        return;
<<<<<<< HEAD
    }

    // Unbind this descriptor set.
    auto* descriptorSet = handle_cast<MetalDescriptorSet>(dsh);
    for (size_t i = 0; i < MAX_DESCRIPTOR_SET_COUNT; i++) {
        if (UTILS_UNLIKELY(mContext->currentDescriptorSets[i] == descriptorSet)) {
            mContext->currentDescriptorSets[i] = nullptr;
        }
    }

=======
    }

    // Unbind this descriptor set.
    auto* descriptorSet = handle_cast<MetalDescriptorSet>(dsh);
    for (size_t i = 0; i < MAX_DESCRIPTOR_SET_COUNT; i++) {
        if (UTILS_UNLIKELY(mContext->currentDescriptorSets[i] == descriptorSet)) {
            mContext->currentDescriptorSets[i] = nullptr;
        }
    }

>>>>>>> 75881898
    executeAfterCurrentCommandBufferCompletes(
            [this, dsh]() mutable { destruct_handle<MetalDescriptorSet>(dsh); });
}

void MetalDriver::terminate() {
    // finish() will flush the pending command buffer and will ensure all GPU work has finished.
    // This must be done before calling bufferPool->reset() to ensure no buffers are in flight.
    finish();

    mContext->bufferPool->reset();
    mContext->commandQueue = nil;

    MetalExternalImage::shutdown(*mContext);
    mContext->blitter->shutdown();
    mContext->shaderCompiler->terminate();
}

ShaderModel MetalDriver::getShaderModel() const noexcept {
#if defined(IOS)
    return ShaderModel::MOBILE;
#else
    return ShaderModel::DESKTOP;
#endif
}

Handle<HwStream> MetalDriver::createStreamNative(void* stream) {
    return {};
}

Handle<HwStream> MetalDriver::createStreamAcquired() {
    return {};
}

void MetalDriver::setAcquiredImage(Handle<HwStream> sh, void* image,
        CallbackHandler* handler, StreamCallback cb, void* userData) {
}

void MetalDriver::setStreamDimensions(Handle<HwStream> stream, uint32_t width,
        uint32_t height) {

}

int64_t MetalDriver::getStreamTimestamp(Handle<HwStream> stream) {
    return 0;
}

void MetalDriver::updateStreams(DriverApi* driver) {

}

void MetalDriver::destroyFence(Handle<HwFence> fh) {
    if (fh) {
        destruct_handle<MetalFence>(fh);
    }
}

FenceStatus MetalDriver::getFenceStatus(Handle<HwFence> fh) {
    auto* fence = handle_cast<MetalFence>(fh);
    if (!fence) {
        return FenceStatus::ERROR;
    }
    return fence->wait(0);
}

bool MetalDriver::isTextureFormatSupported(TextureFormat format) {
    return MetalTexture::decidePixelFormat(mContext, format) != MTLPixelFormatInvalid;
}

bool MetalDriver::isTextureSwizzleSupported() {
    return mContext->supportsTextureSwizzling;
}

bool MetalDriver::isTextureFormatMipmappable(TextureFormat format) {
    // Derived from the Metal 3.0 Feature Set Tables.
    // In order for a format to be mipmappable, it must be color-renderable and filterable.
    MTLPixelFormat metalFormat = MetalTexture::decidePixelFormat(mContext, format);
    switch (metalFormat) {
        // Mipmappable across all devices:
        case MTLPixelFormatR8Unorm:
        case MTLPixelFormatR8Snorm:
        case MTLPixelFormatR16Float:
        case MTLPixelFormatRG8Unorm:
        case MTLPixelFormatRG8Snorm:
        case MTLPixelFormatRG16Float:
        case MTLPixelFormatRGBA8Unorm:
        case MTLPixelFormatRGBA8Unorm_sRGB:
        case MTLPixelFormatRGBA8Snorm:
        case MTLPixelFormatRGB10A2Unorm:
        case MTLPixelFormatRG11B10Float:
        case MTLPixelFormatRGBA16Float:
            return true;

#if !defined(IOS)
        // Mipmappable only on desktop:
        case MTLPixelFormatR32Float:
        case MTLPixelFormatRG32Float:
        case MTLPixelFormatRGBA32Float:
            return true;
#endif

#if defined(IOS)
        // Mipmappable only on iOS:
        case MTLPixelFormatRGB9E5Float:
            return true;
#endif

        default:
            return false;
    }
}

bool MetalDriver::isRenderTargetFormatSupported(TextureFormat format) {
    MTLPixelFormat mtlFormat = getMetalFormat(mContext, format);
    // RGB9E5 isn't supported on Mac as a color render target.
    return mtlFormat != MTLPixelFormatInvalid && mtlFormat != MTLPixelFormatRGB9E5Float;
}

bool MetalDriver::isFrameBufferFetchSupported() {
    // FrameBuffer fetch is achievable via "programmable blending" in Metal, and only supported on
    // Apple GPUs with readWriteTextureSupport.
    return mContext->highestSupportedGpuFamily.apple >= 1 &&
            mContext->device.readWriteTextureSupport;
}

bool MetalDriver::isFrameBufferFetchMultiSampleSupported() {
    return isFrameBufferFetchSupported();
}

bool MetalDriver::isFrameTimeSupported() {
    // Frame time is calculated via hard fences, which are only available on iOS 12 and above.
    if (@available(iOS 12, *)) {
        return true;
    }
    return false;
}

bool MetalDriver::isAutoDepthResolveSupported() {
    return mContext->supportsAutoDepthResolve;
}

bool MetalDriver::isSRGBSwapChainSupported() {
    // the SWAP_CHAIN_CONFIG_SRGB_COLORSPACE flag is not supported
    return false;
}

bool MetalDriver::isProtectedContentSupported() {
    // the SWAP_CHAIN_CONFIG_PROTECTED_CONTENT flag is not supported
    return false;
}

bool MetalDriver::isStereoSupported() {
    switch (mStereoscopicType) {
        case backend::StereoscopicType::INSTANCED:
            return true;
        case backend::StereoscopicType::MULTIVIEW:
            // TODO: implement multiview feature in Metal.
            return false;
        case backend::StereoscopicType::NONE:
            return false;
    }
}

bool MetalDriver::isParallelShaderCompileSupported() {
    return mContext->shaderCompiler->isParallelShaderCompileSupported();
}

bool MetalDriver::isDepthStencilResolveSupported() {
    return false;
}

bool MetalDriver::isDepthStencilBlitSupported(TextureFormat format) {
    return true;
}

bool MetalDriver::isProtectedTexturesSupported() {
    return false;
}

bool MetalDriver::isDepthClampSupported() {
    return true;
}

bool MetalDriver::isWorkaroundNeeded(Workaround workaround) {
    switch (workaround) {
        case Workaround::SPLIT_EASU:
            return false;
        case Workaround::ALLOW_READ_ONLY_ANCILLARY_FEEDBACK_LOOP:
            return true;
        case Workaround::ADRENO_UNIFORM_ARRAY_CRASH:
            return false;
        case Workaround::METAL_STATIC_TEXTURE_TARGET_ERROR:
            return mContext->bugs.staticTextureTargetError;
        case Workaround::DISABLE_BLIT_INTO_TEXTURE_ARRAY:
            return false;
        default:
            return false;
    }
    return false;
}

FeatureLevel MetalDriver::getFeatureLevel() {
    // FEATURE_LEVEL_3 requires >= 31 textures, which all Metal devices support. However, older
    // Metal devices only support 16 unique samplers. We could get around this in the future by
    // virtualizing samplers.
    if (mContext->highestSupportedGpuFamily.apple >= 6 ||
            mContext->highestSupportedGpuFamily.mac >= 2) {
        return FeatureLevel::FEATURE_LEVEL_3;
    }
    return FeatureLevel::FEATURE_LEVEL_2;
}

math::float2 MetalDriver::getClipSpaceParams() {
    // virtual and physical z-coordinate of clip-space is in [-w, 0]
    // Note: this is actually never used (see: main.vs), but it's a backend API so we implement it
    // properly.
    return math::float2{ 1.0f, 0.0f };
}

uint8_t MetalDriver::getMaxDrawBuffers() {
    return std::min(mContext->maxColorRenderTargets, MRT::MAX_SUPPORTED_RENDER_TARGET_COUNT);
}

size_t MetalDriver::getMaxUniformBufferSize() {
    return 256 * 1024 * 1024;   // TODO: return the actual size instead of hardcoding the minspec
}

void MetalDriver::updateIndexBuffer(Handle<HwIndexBuffer> ibh, BufferDescriptor&& data,
        uint32_t byteOffset) {
    FILAMENT_CHECK_PRECONDITION(data.buffer)
            << "updateIndexBuffer called with a null buffer.";
    auto* ib = handle_cast<MetalIndexBuffer>(ibh);
    ib->buffer.copyIntoBuffer(data.buffer, data.size, byteOffset,
            [&]() { return mHandleAllocator.getHandleTag(ibh.getId()).c_str_safe(); });
    scheduleDestroy(std::move(data));
}

void MetalDriver::updateBufferObject(Handle<HwBufferObject> boh, BufferDescriptor&& data,
        uint32_t byteOffset) {
    FILAMENT_CHECK_PRECONDITION(!isInRenderPass(mContext))
            << "updateBufferObject must be called outside of a render pass. tag="
            << mHandleAllocator.getHandleTag(boh.getId()).c_str_safe();
    FILAMENT_CHECK_PRECONDITION(data.buffer)
            << "updateBufferObject called with a null buffer. tag="
            << mHandleAllocator.getHandleTag(boh.getId()).c_str_safe();
    auto* bo = handle_cast<MetalBufferObject>(boh);

    bo->updateBuffer(data.buffer, data.size, byteOffset,
            [&]() { return mHandleAllocator.getHandleTag(boh.getId()).c_str_safe(); });
    scheduleDestroy(std::move(data));
}

void MetalDriver::updateBufferObjectUnsynchronized(Handle<HwBufferObject> boh,
        BufferDescriptor&& data, uint32_t byteOffset) {
    auto* bo = handle_cast<MetalBufferObject>(boh);
    bo->updateBufferUnsynchronized(data.buffer, data.size, byteOffset,
            [&]() { return mHandleAllocator.getHandleTag(boh.getId()).c_str_safe(); });
    scheduleDestroy(std::move(data));
}

void MetalDriver::resetBufferObject(Handle<HwBufferObject> boh) {
    // TODO: implement resetBufferObject(). This is equivalent to calling
    // destroyBufferObject() followed by createBufferObject() keeping the same handle.
    // It is actually okay to keep a no-op implementation, the intention here is to "orphan" the
    // buffer (and possibly return it to a pool) and allocate a new one (or get it from a pool),
    // so that no further synchronization with the GPU is needed.
    // This is only useful if updateBufferObjectUnsynchronized() is implemented unsynchronizedly.
}

void MetalDriver::setVertexBufferObject(Handle<HwVertexBuffer> vbh, uint32_t index,
        Handle<HwBufferObject> boh) {
    auto* vertexBuffer = handle_cast<MetalVertexBuffer>(vbh);
    auto* bufferObject = handle_cast<MetalBufferObject>(boh);
    assert_invariant(index < vertexBuffer->buffers.size());
    vertexBuffer->buffers[index] = bufferObject->getBuffer();
}

void MetalDriver::update3DImage(Handle<HwTexture> th, uint32_t level,
        uint32_t xoffset, uint32_t yoffset, uint32_t zoffset,
        uint32_t width, uint32_t height, uint32_t depth,
        PixelBufferDescriptor&& data) {
    FILAMENT_CHECK_PRECONDITION(!isInRenderPass(mContext))
            << "update3DImage must be called outside of a render pass.";
    auto tex = handle_cast<MetalTexture>(th);
    tex->loadImage(level, MTLRegionMake3D(xoffset, yoffset, zoffset, width, height, depth), data);
    scheduleDestroy(std::move(data));

    DEBUG_LOG(
            "update3DImage(th = %d, level = %d, xoffset = %d, yoffset = %d, zoffset = %d, width = "
            "%d, height = %d, depth = %d, data = ?)\n",
            th.getId(), level, xoffset, yoffset, zoffset, width, height, depth);
}

void MetalDriver::setupExternalImage(void* image) {
    // setupExternalImage is called on the Filament thread when creating a Texture or SwapChain from
    // a CVPixelBuffer external image. Here we take ownership of the passed in buffer by calling
    // CVPixelBufferRetain. This keeps the buffer alive until the driver thread processes it (inside
    // createTextureExternalImage or createSwapChain), allowing the application to free their
    // reference to the buffer.
    CVPixelBufferRef pixelBuffer = (CVPixelBufferRef) image;
    CVPixelBufferRetain(pixelBuffer);
}

void MetalDriver::setExternalImage(Handle<HwTexture> th, void* image) {}

void MetalDriver::setExternalImagePlane(Handle<HwTexture> th, void* image, uint32_t plane) {}

void MetalDriver::setExternalStream(Handle<HwTexture> th, Handle<HwStream> sh) {
}

TimerQueryResult MetalDriver::getTimerQueryValue(Handle<HwTimerQuery> tqh, uint64_t* elapsedTime) {
    auto* tq = handle_cast<MetalTimerQuery>(tqh);
    return mContext->timerQueryImpl->getQueryResult(tq, elapsedTime) ?
           TimerQueryResult::AVAILABLE : TimerQueryResult::NOT_READY;
}

void MetalDriver::generateMipmaps(Handle<HwTexture> th) {
    FILAMENT_CHECK_PRECONDITION(!isInRenderPass(mContext))
            << "generateMipmaps must be called outside of a render pass.";
    auto tex = handle_cast<MetalTexture>(th);
    tex->generateMipmaps();

    DEBUG_LOG("generateMipmaps(th = %d)\n", th.getId());
}

void MetalDriver::compilePrograms(CompilerPriorityQueue priority,
        CallbackHandler* handler, CallbackHandler::Callback callback, void* user) {
    if (callback) {
        mContext->shaderCompiler->notifyWhenAllProgramsAreReady(handler, callback, user);
    }
}

void MetalDriver::beginRenderPass(Handle<HwRenderTarget> rth,
        const RenderPassParams& params) {
    DEBUG_LOG("beginRenderPass(rth = %d, params = {...})\n", rth.getId());

#if defined(FILAMENT_METAL_PROFILING)
    const char* renderPassName = "Unknown";
    if (!mContext->groupMarkers.empty()) {
        renderPassName = mContext->groupMarkers.top();
    }
    os_signpost_interval_begin(mContext->log, OS_SIGNPOST_ID_EXCLUSIVE, "Render pass", "%s",
            renderPassName);
#endif

    auto renderTarget = handle_cast<MetalRenderTarget>(rth);
    mContext->currentRenderTarget = renderTarget;
    mContext->currentRenderPassFlags = params.flags;

    MTLRenderPassDescriptor* descriptor = [MTLRenderPassDescriptor renderPassDescriptor];
    renderTarget->setUpRenderPassAttachments(descriptor, params);

    mContext->currentRenderPassEncoder =
            [getPendingCommandBuffer(mContext) renderCommandEncoderWithDescriptor:descriptor];
    if (!mContext->groupMarkers.empty()) {
        mContext->currentRenderPassEncoder.label =
                [NSString stringWithCString:mContext->groupMarkers.top()
                                   encoding:NSUTF8StringEncoding];
    }

    MTLViewport metalViewport =
            renderTarget->getViewportFromClientViewport(params.viewport,
                    params.depthRange.near,
                    params.depthRange.far);
    [mContext->currentRenderPassEncoder setViewport:metalViewport];
    mContext->currentViewport = metalViewport;

    // Metal requires a new command encoder for each render pass, and they cannot be reused.
    // We must bind certain states for each command encoder, so we dirty the states here to force a
    // rebinding at the first the draw call of this pass.
    mContext->pipelineState.invalidate();
    mContext->depthStencilState.invalidate();
    mContext->cullModeState.invalidate();
    mContext->windingState.invalidate();
    mContext->scissorRectState.invalidate();
    mContext->currentPolygonOffset = {0.0f, 0.0f};

    mContext->finalizedDescriptorSets.clear();
    mContext->vertexDescriptorBindings.invalidate();
    mContext->fragmentDescriptorBindings.invalidate();
    mContext->computeDescriptorBindings.invalidate();
    mContext->dynamicOffsets.setDirty(true);

    // Finalize any descriptor sets that were bound before the render pass.
    for (size_t i = 0; i < MAX_DESCRIPTOR_SET_COUNT; i++) {
        auto* descriptorSet = mContext->currentDescriptorSets[i];
        if (!descriptorSet) {
            continue;
        }
        descriptorSet->finalize(this);
        mContext->finalizedDescriptorSets.insert(descriptorSet);
    }

    // Bind descriptor sets.
    mContext->vertexDescriptorBindings.bindBuffers(
            mContext->currentRenderPassEncoder, DESCRIPTOR_SET_BINDING_START);
    mContext->fragmentDescriptorBindings.bindBuffers(
            mContext->currentRenderPassEncoder, DESCRIPTOR_SET_BINDING_START);

    for (auto& pc : mContext->currentPushConstants) {
        pc.clear();
    }
}

void MetalDriver::nextSubpass(int dummy) {}

void MetalDriver::endRenderPass(int dummy) {
    DEBUG_LOG("endRenderPass()\n");
#if defined(FILAMENT_METAL_PROFILING)
    os_signpost_interval_end(mContext->log, OS_SIGNPOST_ID_EXCLUSIVE, "Render pass");
#endif

    [mContext->currentRenderPassEncoder endEncoding];

    // Command encoders are one time use. Set it to nil to release the encoder and ensure we don't
    // accidentally use it again.
    mContext->currentRenderPassEncoder = nil;
}

void MetalDriver::setRenderPrimitiveBuffer(Handle<HwRenderPrimitive> rph, PrimitiveType pt,
        Handle<HwVertexBuffer> vbh, Handle<HwIndexBuffer> ibh) {
    auto primitive = handle_cast<MetalRenderPrimitive>(rph);
    auto vertexBuffer = handle_cast<MetalVertexBuffer>(vbh);
    auto indexBuffer = handle_cast<MetalIndexBuffer>(ibh);
    MetalVertexBufferInfo const* const vbi = handle_cast<MetalVertexBufferInfo>(vertexBuffer->vbih);
    primitive->setBuffers(vbi, vertexBuffer, indexBuffer);
    primitive->type = pt;
}

void MetalDriver::makeCurrent(Handle<HwSwapChain> schDraw, Handle<HwSwapChain> schRead) {
    ASSERT_PRECONDITION_NON_FATAL(schDraw, "A draw SwapChain must be set.");
    auto* drawSwapChain = handle_cast<MetalSwapChain>(schDraw);
    mContext->currentDrawSwapChain = drawSwapChain;

    if (schRead) {
        auto* readSwapChain = handle_cast<MetalSwapChain>(schRead);
        mContext->currentReadSwapChain = readSwapChain;
    }
}

void MetalDriver::commit(Handle<HwSwapChain> sch) {
    auto* swapChain = handle_cast<MetalSwapChain>(sch);
    swapChain->present();
    submitPendingCommands(mContext);
    swapChain->releaseDrawable();
}

void MetalDriver::setPushConstant(backend::ShaderStage stage, uint8_t index,
        backend::PushConstantVariant value) {
    FILAMENT_CHECK_PRECONDITION(isInRenderPass(mContext))
            << "setPushConstant must be called inside a render pass.";
    assert_invariant(static_cast<size_t>(stage) < mContext->currentPushConstants.size());
    MetalPushConstantBuffer& pushConstants =
            mContext->currentPushConstants[static_cast<size_t>(stage)];
    pushConstants.setPushConstant(value, index);
}

void MetalDriver::insertEventMarker(const char* string) {

}

void MetalDriver::pushGroupMarker(const char* string) {
    mContext->groupMarkers.push(string);
}

void MetalDriver::popGroupMarker(int) {
    assert_invariant(!mContext->groupMarkers.empty());
    mContext->groupMarkers.pop();
}

void MetalDriver::startCapture(int) {
    // Submit any pending command buffers. Metal will only capture command buffers created and
    // submitted during the capture period.
    submitPendingCommands(mContext);
    if (@available(iOS 13, *)) {
        MTLCaptureDescriptor* descriptor = [MTLCaptureDescriptor new];
        descriptor.captureObject = mContext->device;
#if defined(IOS)
        descriptor.destination = MTLCaptureDestinationDeveloperTools;
#else
        descriptor.destination = MTLCaptureDestinationGPUTraceDocument;
        descriptor.outputURL = [[NSURL alloc] initFileURLWithPath:@"filament.gputrace"];
#endif
        NSError* error = nil;
        [[MTLCaptureManager sharedCaptureManager] startCaptureWithDescriptor:descriptor
                                                                           error:&error];
        if (error) {
            NSLog(@"%@", [error localizedDescription]);
        }
    } else {
        // This compile-time check is used to silence deprecation warnings when compiling for the
        // iOS simulator, which only supports Metal on iOS 13.0+.
#if (TARGET_OS_IOS && __IPHONE_OS_VERSION_MIN_REQUIRED < __IPHONE_13_0)
        [[MTLCaptureManager sharedCaptureManager] startCaptureWithDevice:mContext->device];
#endif
    }
}

void MetalDriver::stopCapture(int) {
    // Submit any pending command buffers. Metal will only capture command buffers created and
    // submitted during the capture period.
    submitPendingCommands(mContext);
    [[MTLCaptureManager sharedCaptureManager] stopCapture];
}

void MetalDriver::readPixels(Handle<HwRenderTarget> src, uint32_t x, uint32_t y, uint32_t width,
        uint32_t height, PixelBufferDescriptor&& data) {
    FILAMENT_CHECK_PRECONDITION(!isInRenderPass(mContext))
            << "readPixels must be called outside of a render pass.";

    auto srcTarget = handle_cast<MetalRenderTarget>(src);
    // We always readPixels from the COLOR0 attachment.
    MetalRenderTarget::Attachment color = srcTarget->getDrawColorAttachment(0);
    id<MTLTexture> srcTexture = color.getTexture();
    size_t miplevel = color.level;

    // Clamp height and width to actual texture's height and width
    MTLSize srcTextureSize = MTLSizeMake(srcTexture.width >> miplevel, srcTexture.height >> miplevel, 1);
    height = std::min(static_cast<uint32_t>(srcTextureSize.height), height);
    width = std::min(static_cast<uint32_t>(srcTextureSize.width), width);

    const MTLPixelFormat format = getMetalFormat(data.format, data.type);
    FILAMENT_CHECK_PRECONDITION(format != MTLPixelFormatInvalid)
            << "The chosen combination of PixelDataFormat (" << (int)data.format
            << ") and PixelDataType (" << (int)data.type
            << ") is not supported for "
               "readPixels.";

    const bool formatConversionNecessary = srcTexture.pixelFormat != format;

    // TODO: MetalBlitter does not currently support format conversions to integer types.
    // The format and type must match the source pixel format exactly.
    FILAMENT_CHECK_PRECONDITION(!formatConversionNecessary || !isMetalFormatInteger(format))
            << "readPixels does not support integer format conversions from MTLPixelFormat ("
            << (int)srcTexture.pixelFormat << ") to (" << (int)format << ").";

    MTLTextureDescriptor* textureDescriptor =
            [MTLTextureDescriptor texture2DDescriptorWithPixelFormat:format
                                                               width:srcTextureSize.width
                                                              height:srcTextureSize.height
                                                           mipmapped:NO];
#if defined(IOS)
    textureDescriptor.storageMode = MTLStorageModeShared;
#else
    textureDescriptor.storageMode = MTLStorageModeManaged;
#endif
    textureDescriptor.usage = MTLTextureUsageShaderWrite | MTLTextureUsageRenderTarget;
    id<MTLTexture> readPixelsTexture = [mContext->device newTextureWithDescriptor:textureDescriptor];

    MetalBlitter::BlitArgs args{};
    args.filter = SamplerMagFilter::NEAREST;
    args.source.level = miplevel;
    args.source.region = MTLRegionMake2D(0, 0, srcTexture.width >> miplevel, srcTexture.height >> miplevel);
    args.source.texture = srcTexture;
    args.destination.level = 0;
    args.destination.region = MTLRegionMake2D(0, 0, readPixelsTexture.width, readPixelsTexture.height);
    args.destination.texture = readPixelsTexture;

    mContext->blitter->blit(getPendingCommandBuffer(mContext), args, "readPixels blit");

#if !defined(IOS)
    // Managed textures on macOS require explicit synchronization between GPU / CPU.
    id <MTLBlitCommandEncoder> blitEncoder = [getPendingCommandBuffer(mContext) blitCommandEncoder];
    [blitEncoder synchronizeResource:readPixelsTexture];
    [blitEncoder endEncoding];
#endif

    PixelBufferDescriptor* p = new PixelBufferDescriptor(std::move(data));
    [getPendingCommandBuffer(mContext) addCompletedHandler:^(id<MTLCommandBuffer> cb) {
        size_t stride = p->stride ? p->stride : width;
        size_t bpp = PixelBufferDescriptor::computeDataSize(p->format, p->type, 1, 1, 1);
        size_t bpr = PixelBufferDescriptor::computeDataSize(p->format, p->type, stride, 1, p->alignment);
        // Metal's texture coordinates have (0, 0) at the top-left of the texture, but readPixels
        // assumes (0, 0) at bottom-left.
        MTLRegion srcRegion = MTLRegionMake2D(x, readPixelsTexture.height - y - height, width, height);
        const uint8_t* bufferStart = (const uint8_t*) p->buffer + (p->left * bpp) +
                                                                  (p->top * bpr);
        [readPixelsTexture getBytes:(void*) bufferStart
                        bytesPerRow:bpr
                         fromRegion:srcRegion
                        mipmapLevel:0];
        scheduleDestroy(std::move(*p));
        delete p;
    }];
}

void MetalDriver::readBufferSubData(backend::BufferObjectHandle boh,
        uint32_t offset, uint32_t size, backend::BufferDescriptor&& p) {
    // TODO: implement readBufferSubData
    scheduleDestroy(std::move(p));
}

void MetalDriver::resolve(
        Handle<HwTexture> dst, uint8_t srcLevel, uint8_t srcLayer,
        Handle<HwTexture> src, uint8_t dstLevel, uint8_t dstLayer) {
    auto* const srcTexture = handle_cast<MetalTexture>(src);
    auto* const dstTexture = handle_cast<MetalTexture>(dst);
    assert_invariant(srcTexture);
    assert_invariant(dstTexture);

    FILAMENT_CHECK_PRECONDITION(mContext->currentRenderPassEncoder == nil)
            << "resolve() cannot be invoked inside a render pass.";

    FILAMENT_CHECK_PRECONDITION(
            dstTexture->width == srcTexture->width && dstTexture->height == srcTexture->height)
            << "invalid resolve: src and dst sizes don't match";

    FILAMENT_CHECK_PRECONDITION(srcTexture->samples > 1 && dstTexture->samples == 1)
            << "invalid resolve: src.samples=" << +srcTexture->samples
            << ", dst.samples=" << +dstTexture->samples;

    FILAMENT_CHECK_PRECONDITION(srcTexture->format == dstTexture->format)
            << "src and dst texture format don't match";

    FILAMENT_CHECK_PRECONDITION(!isDepthFormat(srcTexture->format))
            << "can't resolve depth formats";

    FILAMENT_CHECK_PRECONDITION(!isStencilFormat(srcTexture->format))
            << "can't resolve stencil formats";

    FILAMENT_CHECK_PRECONDITION(any(dstTexture->usage & TextureUsage::BLIT_DST))
            << "texture doesn't have BLIT_DST";

    FILAMENT_CHECK_PRECONDITION(any(srcTexture->usage & TextureUsage::BLIT_SRC))
            << "texture doesn't have BLIT_SRC";

    // FIXME: on metal the blit() call below always take the slow path (using a shader)

    blit(   dst, dstLevel, dstLayer, {},
            src, srcLevel, srcLayer, {},
            { dstTexture->width, dstTexture->height });
}

void MetalDriver::blit(
        Handle<HwTexture> dst, uint8_t srcLevel, uint8_t srcLayer, math::uint2 dstOrigin,
        Handle<HwTexture> src, uint8_t dstLevel, uint8_t dstLayer, math::uint2 srcOrigin,
        math::uint2 size) {


    auto isBlitableTextureType = [](MTLTextureType t) -> bool {
        return t == MTLTextureType2D || t == MTLTextureType2DMultisample ||
               t == MTLTextureType2DArray;
    };

    auto* const srcTexture = handle_cast<MetalTexture>(src);
    auto* const dstTexture = handle_cast<MetalTexture>(dst);
    assert_invariant(srcTexture);
    assert_invariant(dstTexture);

    FILAMENT_CHECK_PRECONDITION(mContext->currentRenderPassEncoder == nil)
            << "blit() cannot be invoked inside a render pass.";

    FILAMENT_CHECK_PRECONDITION(any(dstTexture->usage & TextureUsage::BLIT_DST))
            << "texture doesn't have BLIT_DST";

    FILAMENT_CHECK_PRECONDITION(any(srcTexture->usage & TextureUsage::BLIT_SRC))
            << "texture doesn't have BLIT_SRC";

    FILAMENT_CHECK_PRECONDITION(srcTexture->format == dstTexture->format)
            << "src and dst texture format don't match";

    FILAMENT_CHECK_PRECONDITION(
            isBlitableTextureType(srcTexture->getMtlTextureForRead().textureType) &&
            isBlitableTextureType(dstTexture->getMtlTextureForWrite().textureType))
            << "Metal does not support blitting to/from non-2D textures.";

    MetalBlitter::BlitArgs args{};
    args.filter = SamplerMagFilter::NEAREST;
    args.source.region = MTLRegionMake2D(
            (NSUInteger)srcOrigin.x,
            std::max(srcTexture->height - (int64_t)srcOrigin.y - size.y, (int64_t)0),
            size.x,  size.y);
    args.destination.region = MTLRegionMake2D(
            (NSUInteger)dstOrigin.x,
            std::max(dstTexture->height - (int64_t)dstOrigin.y - size.y, (int64_t)0),
            size.x,  size.y);

    // FIXME: we shouldn't need to know the type here. This is an artifact of using the old API.

    args.source.texture = srcTexture->getMtlTextureForRead();
    args.destination.texture = dstTexture->getMtlTextureForWrite();
    args.source.level = srcLevel;
    args.source.slice = srcLayer;
    args.destination.level = dstLevel;
    args.destination.slice = dstLayer;

    // TODO: The blit() call below always take the fast path.

    mContext->blitter->blit(getPendingCommandBuffer(mContext), args, "blit/resolve");

    DEBUG_LOG(
            "blit(dst = %d, srcLevel = %d, srcLayer = %d, dstOrigin = (%d, %d), src = %d, dstLevel "
            "= %d, dstLayer = %d, srcOrigin = (%d, %d), size = (%d, %d))\n",
            dst.getId(), srcLevel, srcLayer, dstOrigin.x, dstOrigin.y, src.getId(), dstLevel,
            dstLayer, srcOrigin.x, srcOrigin.y, size.x, size.y);
}

void MetalDriver::blitDEPRECATED(TargetBufferFlags buffers,
        Handle<HwRenderTarget> dst, Viewport dstRect,
        Handle<HwRenderTarget> src, Viewport srcRect,
        SamplerMagFilter filter) {

    // Note: blitDEPRECATED is only used by Renderer::copyFrame
    // It is called between beginFrame and endFrame, but should never be called in the middle of
    // a render pass.

    FILAMENT_CHECK_PRECONDITION(mContext->currentRenderPassEncoder == nil)
            << "blitDEPRECATED() cannot be invoked inside a render pass.";

    auto srcTarget = handle_cast<MetalRenderTarget>(src);
    auto dstTarget = handle_cast<MetalRenderTarget>(dst);

    FILAMENT_CHECK_PRECONDITION(buffers == TargetBufferFlags::COLOR0)
            << "blitDEPRECATED only supports COLOR0";

    FILAMENT_CHECK_PRECONDITION(
            srcRect.left >= 0 && srcRect.bottom >= 0 && dstRect.left >= 0 && dstRect.bottom >= 0)
            << "Source and destination rects must be positive.";

    auto isBlitableTextureType = [](MTLTextureType t) {
        return t == MTLTextureType2D || t == MTLTextureType2DMultisample ||
               t == MTLTextureType2DArray;
    };

    // We always blit from/to the COLOR0 attachment.
    MetalRenderTarget::Attachment const srcColorAttachment = srcTarget->getReadColorAttachment(0);
    MetalRenderTarget::Attachment const dstColorAttachment = dstTarget->getDrawColorAttachment(0);

    if (srcColorAttachment && dstColorAttachment) {
        FILAMENT_CHECK_PRECONDITION(
                isBlitableTextureType(srcColorAttachment.getTexture().textureType) &&
                isBlitableTextureType(dstColorAttachment.getTexture().textureType))
                << "Metal does not support blitting to/from non-2D textures.";

        MetalBlitter::BlitArgs args{};
        args.filter = filter;
        args.source.region = srcTarget->getRegionFromClientRect(srcRect);
        args.source.texture = srcColorAttachment.getTexture();
        args.source.level = srcColorAttachment.level;
        args.source.slice = srcColorAttachment.layer;

        args.destination.region = dstTarget->getRegionFromClientRect(dstRect);
        args.destination.texture = dstColorAttachment.getTexture();
        args.destination.level = dstColorAttachment.level;
        args.destination.slice = dstColorAttachment.layer;

        mContext->blitter->blit(getPendingCommandBuffer(mContext), args, "blitDEPRECATED");
    }
}

void MetalDriver::bindPipeline(PipelineState const& ps) {
    FILAMENT_CHECK_PRECONDITION(mContext->currentRenderPassEncoder != nullptr)
            << "bindPipeline() without a valid command encoder.";
    DEBUG_LOG("bindPipeline(ps = { program = %d }))\n", ps.program.getId());

    MetalVertexBufferInfo const* const vbi =
            handle_cast<MetalVertexBufferInfo>(ps.vertexBufferInfo);

    auto program = handle_cast<MetalProgram>(ps.program);
    const auto& rs = ps.rasterState;

    // This might block until the shader compilation has finished.
    auto functions = program->getFunctions();

    // If the material debugger is enabled, avoid fatal (or cascading) errors and that can occur
    // during the draw call when the program is invalid. The shader compile error has already been
    // dumped to the console at this point, so it's fine to simply return early.
    if (FILAMENT_ENABLE_MATDBG && UTILS_UNLIKELY(!functions)) {
        return;
    }

    functions.validate();

    auto [fragment, vertex] = functions.getRasterFunctions();

    // Pipeline state
    MTLPixelFormat colorPixelFormat[MRT::MAX_SUPPORTED_RENDER_TARGET_COUNT] = { MTLPixelFormatInvalid };
    for (size_t i = 0; i < MRT::MAX_SUPPORTED_RENDER_TARGET_COUNT; i++) {
        const auto& attachment = mContext->currentRenderTarget->getDrawColorAttachment(i);
        if (!attachment) {
            continue;
        }
        colorPixelFormat[i] = attachment.getPixelFormat();
    }
    MTLPixelFormat depthPixelFormat = MTLPixelFormatInvalid;
    const auto& depthAttachment = mContext->currentRenderTarget->getDepthAttachment();
    if (depthAttachment) {
        depthPixelFormat = depthAttachment.getPixelFormat();
    }
    MTLPixelFormat stencilPixelFormat = MTLPixelFormatInvalid;
    const auto& stencilAttachment = mContext->currentRenderTarget->getStencilAttachment();
    if (stencilAttachment) {
        stencilPixelFormat = stencilAttachment.getPixelFormat();
        assert_invariant(isMetalFormatStencil(stencilPixelFormat));
    }
    MetalPipelineState const pipelineState {
        .vertexFunction = vertex,
        .fragmentFunction = fragment,
        .vertexDescription = vbi->vertexDescription,
        .colorAttachmentPixelFormat = {
            colorPixelFormat[0],
            colorPixelFormat[1],
            colorPixelFormat[2],
            colorPixelFormat[3],
            colorPixelFormat[4],
            colorPixelFormat[5],
            colorPixelFormat[6],
            colorPixelFormat[7]
        },
        .depthAttachmentPixelFormat = depthPixelFormat,
        .stencilAttachmentPixelFormat = stencilPixelFormat,
        .sampleCount = mContext->currentRenderTarget->getSamples(),
        .blendState = BlendState {
            .alphaBlendOperation = getMetalBlendOperation(rs.blendEquationAlpha),
            .rgbBlendOperation = getMetalBlendOperation(rs.blendEquationRGB),
            .destinationAlphaBlendFactor = getMetalBlendFactor(rs.blendFunctionDstAlpha),
            .destinationRGBBlendFactor = getMetalBlendFactor(rs.blendFunctionDstRGB),
            .sourceAlphaBlendFactor = getMetalBlendFactor(rs.blendFunctionSrcAlpha),
            .sourceRGBBlendFactor = getMetalBlendFactor(rs.blendFunctionSrcRGB),
            .blendingEnabled = rs.hasBlending(),
        },
        .colorWrite = rs.colorWrite
    };
    mContext->pipelineState.updateState(pipelineState);
    if (mContext->pipelineState.stateChanged()) {
        id<MTLRenderPipelineState> pipeline =
                mContext->pipelineStateCache.getOrCreateState(pipelineState);
        assert_invariant(pipeline != nil);
        [mContext->currentRenderPassEncoder setRenderPipelineState:pipeline];
    }

    // Cull mode
    MTLCullMode cullMode = getMetalCullMode(rs.culling);
    mContext->cullModeState.updateState(cullMode);
    if (mContext->cullModeState.stateChanged()) {
        [mContext->currentRenderPassEncoder setCullMode:cullMode];
    }

    // Front face winding
    MTLWinding winding = rs.inverseFrontFaces ? MTLWindingClockwise : MTLWindingCounterClockwise;
    mContext->windingState.updateState(winding);
    if (mContext->windingState.stateChanged()) {
        [mContext->currentRenderPassEncoder setFrontFacingWinding:winding];
    }

    // depth clip mode
    MTLDepthClipMode depthClipMode = rs.depthClamp ? MTLDepthClipModeClamp : MTLDepthClipModeClip;
    mContext->depthClampState.updateState(depthClipMode);
    if (mContext->depthClampState.stateChanged()) {
        [mContext->currentRenderPassEncoder setDepthClipMode:depthClipMode];
    }

    // Set the depth-stencil state, if a state change is needed.
    DepthStencilState depthState;
    if (depthAttachment) {
        depthState.depthCompare = getMetalCompareFunction(rs.depthFunc);
        depthState.depthWriteEnabled = rs.depthWrite;
    }
    if (stencilAttachment) {
        const auto& ss = ps.stencilState;

        auto& front = depthState.front;
        front.stencilCompare = getMetalCompareFunction(ss.front.stencilFunc);
        front.stencilOperationStencilFail = getMetalStencilOperation(ss.front.stencilOpStencilFail);
        front.stencilOperationDepthFail = getMetalStencilOperation(ss.front.stencilOpDepthFail);
        front.stencilOperationDepthStencilPass =
                getMetalStencilOperation(ss.front.stencilOpDepthStencilPass);
        front.readMask = ss.front.readMask;
        front.writeMask = ss.front.writeMask;

        auto& back = depthState.back;
        back.stencilCompare = getMetalCompareFunction(ss.back.stencilFunc);
        back.stencilOperationStencilFail = getMetalStencilOperation(ss.back.stencilOpStencilFail);
        back.stencilOperationDepthFail = getMetalStencilOperation(ss.back.stencilOpDepthFail);
        back.stencilOperationDepthStencilPass =
                getMetalStencilOperation(ss.back.stencilOpDepthStencilPass);
        back.readMask = ss.back.readMask;
        back.writeMask = ss.back.writeMask;

        depthState.stencilWriteEnabled = ss.stencilWrite;
        [mContext->currentRenderPassEncoder setStencilFrontReferenceValue:ss.front.ref
                                                       backReferenceValue:ss.back.ref];
    }
    mContext->depthStencilState.updateState(depthState);
    if (mContext->depthStencilState.stateChanged()) {
        id<MTLDepthStencilState> state =
                mContext->depthStencilStateCache.getOrCreateState(depthState);
        assert_invariant(state != nil);
        [mContext->currentRenderPassEncoder setDepthStencilState:state];
    }

    if (ps.polygonOffset.constant != mContext->currentPolygonOffset.constant ||
        ps.polygonOffset.slope != mContext->currentPolygonOffset.slope) {
        [mContext->currentRenderPassEncoder setDepthBias:ps.polygonOffset.constant
                                              slopeScale:ps.polygonOffset.slope
                                                   clamp:0.0];
        mContext->currentPolygonOffset = ps.polygonOffset;
    }
}

void MetalDriver::bindRenderPrimitive(Handle<HwRenderPrimitive> rph) {
    FILAMENT_CHECK_PRECONDITION(mContext->currentRenderPassEncoder != nullptr)
            << "bindRenderPrimitive() without a valid command encoder.";

    // Bind the user vertex buffers.
    MetalBuffer* vertexBuffers[MAX_VERTEX_BUFFER_COUNT] = {};
    size_t vertexBufferOffsets[MAX_VERTEX_BUFFER_COUNT] = {};
    size_t maxBufferIndex = 0;

    MetalRenderPrimitive const* const primitive = handle_cast<MetalRenderPrimitive>(rph);
    MetalVertexBufferInfo const* const vbi =
            handle_cast<MetalVertexBufferInfo>(primitive->vertexBuffer->vbih);

    mContext->currentRenderPrimitive = rph;

    auto vb = primitive->vertexBuffer;
    for (auto m : vbi->bufferMapping) {
        assert_invariant(
                m.bufferArgumentIndex >= USER_VERTEX_BUFFER_BINDING_START &&
                m.bufferArgumentIndex < USER_VERTEX_BUFFER_BINDING_START + MAX_VERTEX_BUFFER_COUNT);
        size_t const vertexBufferIndex = m.bufferArgumentIndex - USER_VERTEX_BUFFER_BINDING_START;
        vertexBuffers[vertexBufferIndex] = vb->buffers[m.sourceBufferIndex];
        maxBufferIndex = std::max(maxBufferIndex, vertexBufferIndex);
    }

    const auto bufferCount = maxBufferIndex + 1;
    MetalBuffer::bindBuffers(getPendingCommandBuffer(mContext), mContext->currentRenderPassEncoder,
            USER_VERTEX_BUFFER_BINDING_START, MetalBuffer::Stage::VERTEX, vertexBuffers,
            vertexBufferOffsets, bufferCount);

    // Bind the zero buffer, used for missing vertex attributes.
    static const char bytes[16] = { 0 };
    [mContext->currentRenderPassEncoder setVertexBytes:bytes
                                                length:16
                                               atIndex:ZERO_VERTEX_BUFFER_BINDING];
}

void MetalDriver::bindDescriptorSet(
        backend::DescriptorSetHandle dsh,
        backend::descriptor_set_t set,
        backend::DescriptorSetOffsetArray&& offsets) {

    if (UTILS_UNLIKELY(!dsh)) {
        DEBUG_LOG("bindDescriptorSet(dsh = null, set = %d, offsets = [])\n", set);
        mContext->currentDescriptorSets[set] = nullptr;
        mContext->vertexDescriptorBindings.setBuffer(nil, 0, set);
        mContext->fragmentDescriptorBindings.setBuffer(nil, 0, set);
        mContext->dynamicOffsets.setOffsets(set, nullptr, 0);
        return;
    }

    auto descriptorSet = handle_cast<MetalDescriptorSet>(dsh);
    const size_t dynamicBindings = descriptorSet->layout->getDynamicOffsetCount();
    utils::FixedCapacityVector<size_t> offsetsVector(dynamicBindings, 0);
#if FILAMENT_METAL_DEBUG_LOG == 1
    printf("[METAL DEBUG] bindDescriptorSet(dsh = %d, set = %d, offsets = [", dsh.getId(), set);
    for (size_t i = 0; i < dynamicBindings; i++) {
        printf("%d", offsets[i]);
        if (i < dynamicBindings - 1) {
            printf(", ");
        }

        offsetsVector[i] = offsets[i];
    }
    printf("])\n");
#endif

    // Bind the descriptor set.
    mContext->currentDescriptorSets[set] = descriptorSet;
    mContext->vertexDescriptorBindings.setBuffer(
            descriptorSet->finalizeAndGetBuffer(this, ShaderStage::VERTEX), 0, set);
    mContext->fragmentDescriptorBindings.setBuffer(
            descriptorSet->finalizeAndGetBuffer(this, ShaderStage::FRAGMENT), 0, set);
    mContext->dynamicOffsets.setOffsets(set, offsets.data(), dynamicBindings);

    // If we're inside a render pass, we should also finalize the descriptor set and update the
    // argument buffers. Otherwise, we'll do this the next time we enter a render pass.
    if (isInRenderPass(mContext)) {
        auto found = mContext->finalizedDescriptorSets.find(descriptorSet);
        if (found == mContext->finalizedDescriptorSets.end()) {
            descriptorSet->finalize(this);
            mContext->finalizedDescriptorSets.insert(descriptorSet);
        }
        mContext->vertexDescriptorBindings.bindBuffers(
                mContext->currentRenderPassEncoder, DESCRIPTOR_SET_BINDING_START);
        mContext->fragmentDescriptorBindings.bindBuffers(
                mContext->currentRenderPassEncoder, DESCRIPTOR_SET_BINDING_START);
    }
}

void MetalDriver::draw2(uint32_t indexOffset, uint32_t indexCount, uint32_t instanceCount) {
    FILAMENT_CHECK_PRECONDITION(mContext->currentRenderPassEncoder != nullptr)
            << "draw() without a valid command encoder.";
    DEBUG_LOG("draw2(...)\n");

    // Bind the offset data.
    if (mContext->dynamicOffsets.isDirty()) {
        const auto [size, data] = mContext->dynamicOffsets.getOffsets();
        [mContext->currentRenderPassEncoder setFragmentBytes:data
                                                      length:size * sizeof(uint32_t)
                                                     atIndex:DYNAMIC_OFFSET_BINDING];
        [mContext->currentRenderPassEncoder setVertexBytes:data
                                                    length:size * sizeof(uint32_t)
                                                   atIndex:DYNAMIC_OFFSET_BINDING];
        mContext->dynamicOffsets.setDirty(false);
    }

    // Update push constants.
    for (size_t i = 0; i < Program::SHADER_TYPE_COUNT; i++) {
        auto& pushConstants = mContext->currentPushConstants[i];
        if (UTILS_UNLIKELY(pushConstants.isDirty())) {
            pushConstants.setBytes(mContext->currentRenderPassEncoder, static_cast<ShaderStage>(i));
        }
    }

    auto primitive = handle_cast<MetalRenderPrimitive>(mContext->currentRenderPrimitive);

    MetalIndexBuffer* indexBuffer = primitive->indexBuffer;

    id<MTLBuffer> metalIndexBuffer = indexBuffer->buffer.getGpuBufferForDraw();
    [mContext->currentRenderPassEncoder drawIndexedPrimitives:getMetalPrimitiveType(primitive->type)
                                                   indexCount:indexCount
                                                    indexType:getIndexType(indexBuffer->elementSize)
                                                  indexBuffer:metalIndexBuffer
                                            indexBufferOffset:indexOffset * primitive->indexBuffer->elementSize
                                                instanceCount:instanceCount];
}

void MetalDriver::draw(PipelineState ps, Handle<HwRenderPrimitive> rph,
        uint32_t const indexOffset, uint32_t const indexCount, uint32_t const instanceCount) {
    MetalRenderPrimitive const* const rp = handle_cast<MetalRenderPrimitive>(rph);
    ps.primitiveType = rp->type;
    ps.vertexBufferInfo = rp->vertexBuffer->vbih;
    bindPipeline(ps);
    bindRenderPrimitive(rph);
    draw2(indexOffset, indexCount, instanceCount);
}

void MetalDriver::dispatchCompute(Handle<HwProgram> program, math::uint3 workGroupCount) {
    FILAMENT_CHECK_PRECONDITION(!isInRenderPass(mContext))
            << "dispatchCompute must be called outside of a render pass.";

    auto mtlProgram = handle_cast<MetalProgram>(program);

    // This might block until the shader compilation has finished.
    auto functions = mtlProgram->getFunctions();

    // If the material debugger is enabled, avoid fatal (or cascading) errors and that can occur
    // during the draw call when the program is invalid. The shader compile error has already been
    // dumped to the console at this point, so it's fine to simply return early.
    if (FILAMENT_ENABLE_MATDBG && UTILS_UNLIKELY(!functions)) {
        return;
    }

    auto compute = functions.getComputeFunction();

    assert_invariant(bool(functions) && compute);

    id<MTLComputeCommandEncoder> computeEncoder =
            [getPendingCommandBuffer(mContext) computeCommandEncoder];

    NSError* error = nil;
    id<MTLComputePipelineState> computePipelineState =
            [mContext->device newComputePipelineStateWithFunction:compute
                                                            error:&error];
    if (error) {
        auto description = [error.localizedDescription cStringUsingEncoding:NSUTF8StringEncoding];
        utils::slog.e << description << utils::io::endl;
    }
    assert_invariant(!error);

    [computeEncoder setComputePipelineState:computePipelineState];

    MTLSize threadgroupsPerGrid = MTLSizeMake(workGroupCount.x, workGroupCount.y, workGroupCount.z);
    // FIXME: the threadgroup size should be specified in the Program
    MTLSize threadsPerThreadgroup = MTLSizeMake(16u, 1u, 1u);
    [computeEncoder dispatchThreadgroups:threadgroupsPerGrid
                   threadsPerThreadgroup:threadsPerThreadgroup];

    [computeEncoder endEncoding];
}

void MetalDriver::scissor(Viewport scissorBox) {
    // Set scissor-rectangle.
    // In order to do this, we compute the intersection between:
    //  1. the scissor rectangle
    //  2. the render target attachment dimensions (important, as the scissor can't be set larger)
    // fmax/min are used below to guard against NaN and because the MTLViewport/MTLRegion
    // coordinates are doubles.
    MTLRegion scissor = mContext->currentRenderTarget->getRegionFromClientRect(scissorBox);
    const float sleft = scissor.origin.x, sright = scissor.origin.x + scissor.size.width;
    const float stop = scissor.origin.y, sbottom = scissor.origin.y + scissor.size.height;

    // Attachment extent
    const auto attachmentSize = mContext->currentRenderTarget->getAttachmentSize();
    const float aleft = 0.0f, atop = 0.0f;
    const float aright = static_cast<float>(attachmentSize.x);
    const float abottom = static_cast<float>(attachmentSize.y);

    const auto left   = std::fmax(sleft, aleft);
    const auto right  = std::fmin(sright, aright);
    const auto top    = std::fmax(stop, atop);
    const auto bottom = std::fmin(sbottom, abottom);

    MTLScissorRect scissorRect = {
            .x      = static_cast<NSUInteger>(left),
            .y      = static_cast<NSUInteger>(top),
            .width  = static_cast<NSUInteger>(right  - left),
            .height = static_cast<NSUInteger>(bottom - top)
    };

    auto& srs = mContext->scissorRectState;
    srs.updateState(scissorRect);
    if (srs.stateChanged()) {
        [mContext->currentRenderPassEncoder setScissorRect:scissorRect];
    }
}

void MetalDriver::beginTimerQuery(Handle<HwTimerQuery> tqh) {
    FILAMENT_CHECK_PRECONDITION(!isInRenderPass(mContext))
            << "beginTimerQuery must be called outside of a render pass.";
    auto* tq = handle_cast<MetalTimerQuery>(tqh);
    mContext->timerQueryImpl->beginTimeElapsedQuery(tq);
}

void MetalDriver::endTimerQuery(Handle<HwTimerQuery> tqh) {
    FILAMENT_CHECK_PRECONDITION(!isInRenderPass(mContext))
            << "endTimerQuery must be called outside of a render pass.";
    auto* tq = handle_cast<MetalTimerQuery>(tqh);
    mContext->timerQueryImpl->endTimeElapsedQuery(tq);
}

void MetalDriver::resetState(int) {
}

void MetalDriver::setDebugTag(HandleBase::HandleId handleId, utils::CString tag) {
    mHandleAllocator.associateTagToHandle(handleId, std::move(tag));
}

void MetalDriver::runAtNextTick(const std::function<void()>& fn) noexcept {
    mTickOps.push_back(fn);
}

void MetalDriver::executeTickOps() noexcept {
    std::vector<std::function<void()>> ops;
    std::swap(ops, mTickOps);
    for (const auto& f : ops) {
        f();
    }
}

void MetalDriver::executeAfterCurrentCommandBufferCompletes(utils::Invocable<void()>&& fn) noexcept {
    mDeferredTasks.emplace_back(mContext->pendingCommandBufferId, std::move(fn));
}

void MetalDriver::executeDeferredOps() noexcept {
    for (; !mDeferredTasks.empty(); mDeferredTasks.pop_front()) {
        const auto& task = mDeferredTasks.front();
        if (task.commandBufferId <= mContext->latestCompletedCommandBufferId) {
            task.fn();
        } else {
            break;
        }
    }
}

// explicit instantiation of the Dispatcher
template class ConcreteDispatcher<MetalDriver>;

} // namespace backend
} // namespace filament<|MERGE_RESOLUTION|>--- conflicted
+++ resolved
@@ -874,7 +874,6 @@
     DEBUG_LOG("destroyDescriptorSet(dsh = %d)\n", dsh.getId());
     if (!dsh) {
         return;
-<<<<<<< HEAD
     }
 
     // Unbind this descriptor set.
@@ -885,18 +884,6 @@
         }
     }
 
-=======
-    }
-
-    // Unbind this descriptor set.
-    auto* descriptorSet = handle_cast<MetalDescriptorSet>(dsh);
-    for (size_t i = 0; i < MAX_DESCRIPTOR_SET_COUNT; i++) {
-        if (UTILS_UNLIKELY(mContext->currentDescriptorSets[i] == descriptorSet)) {
-            mContext->currentDescriptorSets[i] = nullptr;
-        }
-    }
-
->>>>>>> 75881898
     executeAfterCurrentCommandBufferCompletes(
             [this, dsh]() mutable { destruct_handle<MetalDescriptorSet>(dsh); });
 }
