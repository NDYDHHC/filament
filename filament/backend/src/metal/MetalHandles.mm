--- conflicted
+++ resolved
@@ -630,7 +630,6 @@
         id<MTLTexture> metalTexture) noexcept
     : HwTexture(target, levels, samples, width, height, depth, format, usage), context(context) {
     texture = metalTexture;
-<<<<<<< HEAD
 }
 
 MetalTexture::MetalTexture(MetalContext& context, TextureFormat format, uint32_t width,
@@ -651,36 +650,6 @@
     texture = externalImage->getMtlTexture();
 }
 
-void MetalTexture::terminate() noexcept {
-    texture = nil;
-    swizzledTextureView = nil;
-    msaaSidecar = nil;
-    externalImage = nullptr;
-    terminated = true;
-}
-
-=======
-}
-
-MetalTexture::MetalTexture(MetalContext& context, TextureFormat format, uint32_t width,
-        uint32_t height, TextureUsage usage, CVPixelBufferRef image) noexcept
-    : HwTexture(SamplerType::SAMPLER_EXTERNAL, 1, 1, width, height, 1, format, usage),
-      context(context),
-      externalImage(std::make_shared<MetalExternalImage>(
-              MetalExternalImage::createFromImage(context, image))) {
-    texture = externalImage->getMtlTexture();
-}
-
-MetalTexture::MetalTexture(MetalContext& context, TextureFormat format, uint32_t width,
-        uint32_t height, TextureUsage usage, CVPixelBufferRef image, uint32_t plane) noexcept
-    : HwTexture(SamplerType::SAMPLER_EXTERNAL, 1, 1, width, height, 1, format, usage),
-      context(context),
-      externalImage(std::make_shared<MetalExternalImage>(
-              MetalExternalImage::createFromImagePlane(context, image, plane))) {
-    texture = externalImage->getMtlTexture();
-}
-
->>>>>>> 66abb75b
 id<MTLTexture> MetalTexture::getMtlTextureForRead() const noexcept {
     return swizzledTextureView ? swizzledTextureView : texture;
 }
