/*
 * Copyright (C) 2025 The Android Open Source Project
 *
 * Licensed under the Apache License, Version 2.0 (the "License");
 * you may not use this file except in compliance with the License.
 * You may obtain a copy of the License at
 *
 *      http://www.apache.org/licenses/LICENSE-2.0
 *
 * Unless required by applicable law or agreed to in writing, software
 * distributed under the License is distributed on an "AS IS" BASIS,
 * WITHOUT WARRANTIES OR CONDITIONS OF ANY KIND, either express or implied.
 * See the License for the specific language governing permissions and
 * limitations under the License.
 */

#include "WebGPURenderTarget.h"

#include <backend/DriverEnums.h>
#include <backend/TargetBufferInfo.h>

#include <private/backend/BackendUtils.h>
#include <utils/BitmaskEnum.h>
#include <utils/Panic.h>
#include <utils/debug.h>

#include <webgpu/webgpu_cpp.h>

#include <cstdint>

namespace filament::backend {

WebGPURenderTarget::WebGPURenderTarget(const uint32_t width, const uint32_t height,
        const uint8_t samples, const uint8_t layerCount, MRT const& colorAttachmentsMRT,
<<<<<<< HEAD
        Attachment const& depthAttachmentInfo, Attachment const& stencilAttachmentInfo,
        TargetBufferFlags  targets)
=======
        Attachment const& depthAttachmentInfo, Attachment const& stencilAttachmentInfo, TargetBufferFlags const& targetFlags)
>>>>>>> 5d11dd65
    : HwRenderTarget{ width, height },
      mWidth{width},
      mHeight{height},
      mDefaultRenderTarget{ false },
      mTargetFlags{ targetFlags },
      mSamples{ samples },
      mLayerCount{ layerCount },
      mColorAttachments{ colorAttachmentsMRT },
      mDepthAttachment{ depthAttachmentInfo },
      mStencilAttachment{ stencilAttachmentInfo },
      mTargetFlags{targets} {
    // TODO consider making this an array
    mColorAttachmentDesc.reserve(MRT::MAX_SUPPORTED_RENDER_TARGET_COUNT);
}

// Default constructor for the default render target
WebGPURenderTarget::WebGPURenderTarget()
    : HwRenderTarget{ 0, 0 },
      mDefaultRenderTarget{ true },
      mTargetFlags{ TargetBufferFlags::NONE },
      mSamples{ 1 },
      mLayerCount{ 1 }
     {}

wgpu::LoadOp WebGPURenderTarget::getLoadOperation(RenderPassParams const& params,
        const TargetBufferFlags bufferToOperateOn) {

    if (any(params.flags.clear & bufferToOperateOn)) {
        return wgpu::LoadOp::Clear;
    }
    if (any(params.flags.discardStart & bufferToOperateOn)) {
        return wgpu::LoadOp::Clear;
    }
    return wgpu::LoadOp::Load;
}

wgpu::StoreOp WebGPURenderTarget::getStoreOperation(RenderPassParams const& params,
        const TargetBufferFlags bufferToOperateOn) {
    if (any(params.flags.discardEnd & bufferToOperateOn)) {
        return wgpu::StoreOp::Discard;
    }
    return wgpu::StoreOp::Store;
}

void WebGPURenderTarget::setUpRenderPassAttachments(wgpu::RenderPassDescriptor& outDescriptor,
        RenderPassParams const& params, wgpu::TextureView const& defaultColorTextureView,
        wgpu::TextureView const& defaultDepthStencilTextureView,
<<<<<<< HEAD
        wgpu::TextureFormat const& defaultDepthStencilFormat,
        wgpu::TextureView const* customColorTextureViews,
        wgpu::TextureView const* customResolveTextureViews, // NEW: Added resolve views parameter
        uint32_t customColorTextureViewCount,
        wgpu::TextureView const& customDepthTextureView,
        wgpu::TextureView const& customStencilTextureView,
        const wgpu::TextureFormat customDepthFormat,
        const wgpu::TextureFormat customStencilFormat) {
    mColorAttachmentDescriptors.clear();
    mHasDepthStencilAttachment = false;
=======
        wgpu::TextureView const* customColorTextureViews, uint32_t customColorTextureViewCount,
        wgpu::TextureView const& customDepthStencilTextureView){
    mColorAttachmentDesc.clear();

    const bool hasDepth = any(mTargetFlags & TargetBufferFlags::DEPTH);
    const bool hasStencil = any(mTargetFlags & TargetBufferFlags::STENCIL);
    mHasDepthStencilAttachment = hasDepth || hasStencil;
    bool const depthReadOnly =
                (params.readOnlyDepthStencil & RenderPassParams::READONLY_DEPTH) > 0;
>>>>>>> 5d11dd65

    // Color attachments
    if (mDefaultRenderTarget) {
        printf("mDefaultRenderTarget is true\n");

        assert_invariant(defaultColorTextureView);
        mColorAttachmentDesc.push_back({
            .view = defaultColorTextureView,
            .resolveTarget = nullptr,
<<<<<<< HEAD
            .loadOp = WebGPURenderTarget::getLoadOperation(params, TargetBufferFlags::COLOR),
            .storeOp = WebGPURenderTarget::getStoreOperation(params, TargetBufferFlags::COLOR),
            .clearValue = {
                .r = params.clearColor.r,
                .g = params.clearColor.g,
                .b = params.clearColor.b,
                .a = params.clearColor.a }
        });

        bool const depthReadOnly =
                (params.readOnlyDepthStencil & RenderPassParams::READONLY_DEPTH) > 0;

        if (defaultDepthStencilTextureView) {
            mDepthStencilAttachmentDescriptor = {
                .view = defaultDepthStencilTextureView,
                .depthLoadOp = depthReadOnly ? wgpu::LoadOp::Undefined
                                             : WebGPURenderTarget::getLoadOperation(params,
                                                       TargetBufferFlags::DEPTH),
                .depthStoreOp = depthReadOnly ? wgpu::StoreOp::Undefined
                                              : WebGPURenderTarget::getStoreOperation(params,
                                                        TargetBufferFlags::DEPTH),
                .depthClearValue = static_cast<float>(params.clearDepth),
                .depthReadOnly = depthReadOnly,
                .stencilLoadOp = wgpu::LoadOp::Undefined,
                .stencilStoreOp = wgpu::StoreOp::Undefined,
                .stencilClearValue = params.clearStencil,
                .stencilReadOnly =
                        (params.readOnlyDepthStencil & RenderPassParams::READONLY_STENCIL) > 0,
            };

            if (defaultDepthStencilFormat == wgpu::TextureFormat::Depth24PlusStencil8 ||
                    defaultDepthStencilFormat == wgpu::TextureFormat::Depth32FloatStencil8 ||
                    defaultDepthStencilFormat == wgpu::TextureFormat::Stencil8) {
                mDepthStencilAttachmentDescriptor.stencilLoadOp =
                        WebGPURenderTarget::getLoadOperation(params, TargetBufferFlags::STENCIL);
                mDepthStencilAttachmentDescriptor.stencilStoreOp =
                        WebGPURenderTarget::getStoreOperation(params, TargetBufferFlags::STENCIL);
            }
            mHasDepthStencilAttachment = true;
        }
    } else { // Custom Render Target
        printf("Not the mDefaultRenderTarget\n");
        for (uint32_t i = 0; i < customColorTextureViewCount; ++i) {
            if (customColorTextureViews[i]) {
                // Determine the correct store operation
                wgpu::StoreOp storeOp = WebGPURenderTarget::getStoreOperation(params, getTargetBufferFlagsAt(i));
                if (customResolveTextureViews[i] != nullptr) {
                    // If we have a resolve target, we don't need the contents of the multisampled
                    // attachment anymore. Discarding it is an optimization and can fix issues.
                    storeOp = wgpu::StoreOp::Discard;
                }
                mColorAttachmentDescriptors.push_back({ .view = customColorTextureViews[i],

                    .resolveTarget = customResolveTextureViews[i], // MODIFIED: Use the resolve view
=======
            .loadOp = WebGPURenderTarget::getLoadOperation(params, TargetBufferFlags::COLOR0),
            .storeOp = WebGPURenderTarget::getStoreOperation(params, TargetBufferFlags::COLOR0),
            .clearValue = { params.clearColor.r, params.clearColor.g, params.clearColor.b,
                params.clearColor.a } });
    } else {
        for (uint32_t i = 0; i < customColorTextureViewCount; ++i) {
            if (customColorTextureViews[i]) {
                mColorAttachmentDesc.push_back({ .view = customColorTextureViews[i],
                    // .resolveTarget = nullptr; // TODO: MSAA resolve for custom RT
>>>>>>> 5d11dd65
                    .loadOp =
                            WebGPURenderTarget::getLoadOperation(params, getTargetBufferFlagsAt(i)),
                    .storeOp = storeOp,
                    .clearValue = {
                        .r = params.clearColor.r,
                        .g = params.clearColor.g,
                        .b = params.clearColor.b,
                        .a = params.clearColor.a
                    }
                });
            }
        }
    }
    outDescriptor.colorAttachmentCount = mColorAttachmentDesc.size();
    outDescriptor.colorAttachments = mColorAttachmentDesc.data();

    // Depth/Stencil Attachments
    if (mHasDepthStencilAttachment) {
        wgpu::TextureView depthStencilViewToUse{nullptr};
        if (mDefaultRenderTarget) {
            depthStencilViewToUse = defaultDepthStencilTextureView;
            assert_invariant(depthStencilViewToUse);
        } else {
            if (customDepthStencilTextureView) {
                depthStencilViewToUse = customDepthStencilTextureView;
            }
        }

        if (depthStencilViewToUse) {
            mDepthStencilAttachmentDesc = {};
            mDepthStencilAttachmentDesc.view = depthStencilViewToUse;

            if (hasDepth) {
                mDepthStencilAttachmentDesc.depthLoadOp =  depthReadOnly ? wgpu::LoadOp::Undefined :getLoadOperation(params, TargetBufferFlags::DEPTH);
                mDepthStencilAttachmentDesc.depthStoreOp =  depthReadOnly ? wgpu::StoreOp::Undefined :getStoreOperation(params, TargetBufferFlags::DEPTH);
                mDepthStencilAttachmentDesc.depthClearValue = static_cast<float>(params.clearDepth);
                mDepthStencilAttachmentDesc.depthReadOnly = depthReadOnly;
            } else {
                mDepthStencilAttachmentDesc.depthLoadOp = wgpu::LoadOp::Undefined;
                mDepthStencilAttachmentDesc.depthStoreOp = wgpu::StoreOp::Undefined;
                mDepthStencilAttachmentDesc.depthReadOnly = true;
            }

            if (hasStencil) {
                mDepthStencilAttachmentDesc.stencilLoadOp = getLoadOperation(params, TargetBufferFlags::STENCIL);
                mDepthStencilAttachmentDesc.stencilStoreOp = getStoreOperation(params, TargetBufferFlags::STENCIL);
                mDepthStencilAttachmentDesc.stencilClearValue = params.clearStencil;
                mDepthStencilAttachmentDesc.stencilReadOnly = (params.readOnlyDepthStencil & RenderPassParams::READONLY_STENCIL) > 0;
            } else {
                mDepthStencilAttachmentDesc.stencilLoadOp = wgpu::LoadOp::Undefined;
                mDepthStencilAttachmentDesc.stencilStoreOp = wgpu::StoreOp::Undefined;
                mDepthStencilAttachmentDesc.stencilReadOnly = true;
            }
            outDescriptor.depthStencilAttachment = &mDepthStencilAttachmentDesc;

        } else {
            outDescriptor.depthStencilAttachment = nullptr;
            mDepthStencilAttachmentDesc = {};
        }

<<<<<<< HEAD
    outDescriptor.colorAttachmentCount = mColorAttachmentDescriptors.size();
    outDescriptor.colorAttachments = mColorAttachmentDescriptors.data();
    outDescriptor.depthStencilAttachment =
            mHasDepthStencilAttachment ? &mDepthStencilAttachmentDescriptor : nullptr;
=======
    } else {
        outDescriptor.depthStencilAttachment = nullptr;
        mDepthStencilAttachmentDesc = {};
    }

    // descriptor.sampleCount was removed from the core spec. If your webgpu.h still has it,
    // and your Dawn version expects it, you might need to set it here based on this->samples.
    // e.g., descriptor.sampleCount = this->samples;
>>>>>>> 5d11dd65
}

} // namespace filament::backend<|MERGE_RESOLUTION|>--- conflicted
+++ resolved
@@ -32,12 +32,7 @@
 
 WebGPURenderTarget::WebGPURenderTarget(const uint32_t width, const uint32_t height,
         const uint8_t samples, const uint8_t layerCount, MRT const& colorAttachmentsMRT,
-<<<<<<< HEAD
-        Attachment const& depthAttachmentInfo, Attachment const& stencilAttachmentInfo,
-        TargetBufferFlags  targets)
-=======
         Attachment const& depthAttachmentInfo, Attachment const& stencilAttachmentInfo, TargetBufferFlags const& targetFlags)
->>>>>>> 5d11dd65
     : HwRenderTarget{ width, height },
       mWidth{width},
       mHeight{height},
@@ -47,8 +42,7 @@
       mLayerCount{ layerCount },
       mColorAttachments{ colorAttachmentsMRT },
       mDepthAttachment{ depthAttachmentInfo },
-      mStencilAttachment{ stencilAttachmentInfo },
-      mTargetFlags{targets} {
+      mStencilAttachment{ stencilAttachmentInfo } {
     // TODO consider making this an array
     mColorAttachmentDesc.reserve(MRT::MAX_SUPPORTED_RENDER_TARGET_COUNT);
 }
@@ -64,12 +58,11 @@
 
 wgpu::LoadOp WebGPURenderTarget::getLoadOperation(RenderPassParams const& params,
         const TargetBufferFlags bufferToOperateOn) {
-
     if (any(params.flags.clear & bufferToOperateOn)) {
         return wgpu::LoadOp::Clear;
     }
     if (any(params.flags.discardStart & bufferToOperateOn)) {
-        return wgpu::LoadOp::Clear;
+        return wgpu::LoadOp::Clear; // Or wgpu::LoadOp::Undefined if clear is not desired on discard
     }
     return wgpu::LoadOp::Load;
 }
@@ -85,7 +78,6 @@
 void WebGPURenderTarget::setUpRenderPassAttachments(wgpu::RenderPassDescriptor& outDescriptor,
         RenderPassParams const& params, wgpu::TextureView const& defaultColorTextureView,
         wgpu::TextureView const& defaultDepthStencilTextureView,
-<<<<<<< HEAD
         wgpu::TextureFormat const& defaultDepthStencilFormat,
         wgpu::TextureView const* customColorTextureViews,
         wgpu::TextureView const* customResolveTextureViews, // NEW: Added resolve views parameter
@@ -96,7 +88,6 @@
         const wgpu::TextureFormat customStencilFormat) {
     mColorAttachmentDescriptors.clear();
     mHasDepthStencilAttachment = false;
-=======
         wgpu::TextureView const* customColorTextureViews, uint32_t customColorTextureViewCount,
         wgpu::TextureView const& customDepthStencilTextureView){
     mColorAttachmentDesc.clear();
@@ -106,7 +97,6 @@
     mHasDepthStencilAttachment = hasDepth || hasStencil;
     bool const depthReadOnly =
                 (params.readOnlyDepthStencil & RenderPassParams::READONLY_DEPTH) > 0;
->>>>>>> 5d11dd65
 
     // Color attachments
     if (mDefaultRenderTarget) {
@@ -116,49 +106,11 @@
         mColorAttachmentDesc.push_back({
             .view = defaultColorTextureView,
             .resolveTarget = nullptr,
-<<<<<<< HEAD
-            .loadOp = WebGPURenderTarget::getLoadOperation(params, TargetBufferFlags::COLOR),
-            .storeOp = WebGPURenderTarget::getStoreOperation(params, TargetBufferFlags::COLOR),
-            .clearValue = {
-                .r = params.clearColor.r,
-                .g = params.clearColor.g,
-                .b = params.clearColor.b,
-                .a = params.clearColor.a }
-        });
-
-        bool const depthReadOnly =
-                (params.readOnlyDepthStencil & RenderPassParams::READONLY_DEPTH) > 0;
-
-        if (defaultDepthStencilTextureView) {
-            mDepthStencilAttachmentDescriptor = {
-                .view = defaultDepthStencilTextureView,
-                .depthLoadOp = depthReadOnly ? wgpu::LoadOp::Undefined
-                                             : WebGPURenderTarget::getLoadOperation(params,
-                                                       TargetBufferFlags::DEPTH),
-                .depthStoreOp = depthReadOnly ? wgpu::StoreOp::Undefined
-                                              : WebGPURenderTarget::getStoreOperation(params,
-                                                        TargetBufferFlags::DEPTH),
-                .depthClearValue = static_cast<float>(params.clearDepth),
-                .depthReadOnly = depthReadOnly,
-                .stencilLoadOp = wgpu::LoadOp::Undefined,
-                .stencilStoreOp = wgpu::StoreOp::Undefined,
-                .stencilClearValue = params.clearStencil,
-                .stencilReadOnly =
-                        (params.readOnlyDepthStencil & RenderPassParams::READONLY_STENCIL) > 0,
-            };
-
-            if (defaultDepthStencilFormat == wgpu::TextureFormat::Depth24PlusStencil8 ||
-                    defaultDepthStencilFormat == wgpu::TextureFormat::Depth32FloatStencil8 ||
-                    defaultDepthStencilFormat == wgpu::TextureFormat::Stencil8) {
-                mDepthStencilAttachmentDescriptor.stencilLoadOp =
-                        WebGPURenderTarget::getLoadOperation(params, TargetBufferFlags::STENCIL);
-                mDepthStencilAttachmentDescriptor.stencilStoreOp =
-                        WebGPURenderTarget::getStoreOperation(params, TargetBufferFlags::STENCIL);
-            }
-            mHasDepthStencilAttachment = true;
-        }
-    } else { // Custom Render Target
-        printf("Not the mDefaultRenderTarget\n");
+            .loadOp = WebGPURenderTarget::getLoadOperation(params, TargetBufferFlags::COLOR0),
+            .storeOp = WebGPURenderTarget::getStoreOperation(params, TargetBufferFlags::COLOR0),
+            .clearValue = { params.clearColor.r, params.clearColor.g, params.clearColor.b,
+                params.clearColor.a } });
+    } else {
         for (uint32_t i = 0; i < customColorTextureViewCount; ++i) {
             if (customColorTextureViews[i]) {
                 // Determine the correct store operation
@@ -168,20 +120,9 @@
                     // attachment anymore. Discarding it is an optimization and can fix issues.
                     storeOp = wgpu::StoreOp::Discard;
                 }
-                mColorAttachmentDescriptors.push_back({ .view = customColorTextureViews[i],
+                mColorAttachmentDesc.push_back({ .view = customColorTextureViews[i],
 
                     .resolveTarget = customResolveTextureViews[i], // MODIFIED: Use the resolve view
-=======
-            .loadOp = WebGPURenderTarget::getLoadOperation(params, TargetBufferFlags::COLOR0),
-            .storeOp = WebGPURenderTarget::getStoreOperation(params, TargetBufferFlags::COLOR0),
-            .clearValue = { params.clearColor.r, params.clearColor.g, params.clearColor.b,
-                params.clearColor.a } });
-    } else {
-        for (uint32_t i = 0; i < customColorTextureViewCount; ++i) {
-            if (customColorTextureViews[i]) {
-                mColorAttachmentDesc.push_back({ .view = customColorTextureViews[i],
-                    // .resolveTarget = nullptr; // TODO: MSAA resolve for custom RT
->>>>>>> 5d11dd65
                     .loadOp =
                             WebGPURenderTarget::getLoadOperation(params, getTargetBufferFlagsAt(i)),
                     .storeOp = storeOp,
@@ -242,12 +183,6 @@
             mDepthStencilAttachmentDesc = {};
         }
 
-<<<<<<< HEAD
-    outDescriptor.colorAttachmentCount = mColorAttachmentDescriptors.size();
-    outDescriptor.colorAttachments = mColorAttachmentDescriptors.data();
-    outDescriptor.depthStencilAttachment =
-            mHasDepthStencilAttachment ? &mDepthStencilAttachmentDescriptor : nullptr;
-=======
     } else {
         outDescriptor.depthStencilAttachment = nullptr;
         mDepthStencilAttachmentDesc = {};
@@ -256,7 +191,6 @@
     // descriptor.sampleCount was removed from the core spec. If your webgpu.h still has it,
     // and your Dawn version expects it, you might need to set it here based on this->samples.
     // e.g., descriptor.sampleCount = this->samples;
->>>>>>> 5d11dd65
 }
 
 } // namespace filament::backend