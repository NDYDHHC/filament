/*
 * Copyright (C) 2025 The Android Open Source Project
 *
 * Licensed under the Apache License, Version 2.0 (the "License");
 * you may not use this file except in compliance with the License.
 * You may obtain a copy of the License at
 *
 *      http://www.apache.org/licenses/LICENSE-2.0
 *
 * Unless required by applicable law or agreed to in writing, software
 * distributed under the License is distributed on an "AS IS" BASIS,
 * WITHOUT WARRANTIES OR CONDITIONS OF ANY KIND, either express or implied.
 * See the License for the specific language governing permissions and
 * limitations under the License.
 */

#include "WebGPUTexture.h"

#include "WebGPUConstants.h"
#include "WebGPURenderPassMipmapGenerator.h"
#include "WebGPUStrings.h"

#include "DriverBase.h"
#include "private/backend/BackendUtils.h"
#include <backend/DriverEnums.h>

#include <utils/BitmaskEnum.h>
#include <utils/Panic.h>
#include <utils/debug.h>

#include <webgpu/webgpu_cpp.h>
#if FWGPU_ENABLED(FWGPU_PRINT_SYSTEM)
#include <webgpu/webgpu_cpp_print.h>
#include <sstream>
#endif

#include <cstdint>

namespace filament::backend {

namespace {

[[nodiscard]] constexpr wgpu::StringView getUserTextureLabel(const SamplerType target) {
    // TODO will be helpful to get more useful info than this
    switch (target) {
        case SamplerType::SAMPLER_2D:            return "a_2D_user_texture";
        case SamplerType::SAMPLER_2D_ARRAY:      return "a_2D_array_user_texture";
        case SamplerType::SAMPLER_CUBEMAP:       return "a_cube_map_user_texture";
        case SamplerType::SAMPLER_EXTERNAL:      return "an_external_user_texture";
        case SamplerType::SAMPLER_3D:            return "a_3D_user_texture";
        case SamplerType::SAMPLER_CUBEMAP_ARRAY: return "a_cube_map_array_user_texture";
    }
}

[[nodiscard]] constexpr wgpu::StringView getUserTextureViewLabel(const SamplerType target) {
    // TODO will be helpful to get more useful info than this
    switch (target) {
        case SamplerType::SAMPLER_2D:            return "a_2D_user_texture_view";
        case SamplerType::SAMPLER_2D_ARRAY:      return "a_2D_array_user_texture_view";
        case SamplerType::SAMPLER_CUBEMAP:       return "a_cube_map_user_texture_view";
        case SamplerType::SAMPLER_EXTERNAL:      return "an_external_user_texture_view";
        case SamplerType::SAMPLER_3D:            return "a_3D_user_texture_view";
        case SamplerType::SAMPLER_CUBEMAP_ARRAY: return "a_cube_map_array_user_texture_view";
    }
}

/**
 * @param format texture format to potentially be used for storage binding
 * @return true if the format is compatible with wgpu::TextureUsage::StorageBinding
 */
[[nodiscard]] constexpr bool isFormatStorageCompatible(const wgpu::TextureFormat format) {
    switch (format) {
        // List of formats that support storage binding
        case wgpu::TextureFormat::R32Float:
        case wgpu::TextureFormat::R32Sint:
        case wgpu::TextureFormat::R32Uint:
        case wgpu::TextureFormat::RG32Float:
        case wgpu::TextureFormat::RG32Sint:
        case wgpu::TextureFormat::RG32Uint:
        case wgpu::TextureFormat::RGBA16Float:
        case wgpu::TextureFormat::RGBA16Sint:
        case wgpu::TextureFormat::RGBA16Uint:
        case wgpu::TextureFormat::RGBA32Float:
        case wgpu::TextureFormat::RGBA32Sint:
        case wgpu::TextureFormat::RGBA32Uint:
        case wgpu::TextureFormat::RGBA8Unorm:
        case wgpu::TextureFormat::RGBA8Snorm:
        case wgpu::TextureFormat::RGBA8Uint:
        case wgpu::TextureFormat::RGBA8Sint:
            return true;
        default:
            // All other formats, including packed floats (RG11B10Ufloat),
            // depth/stencil, and sRGB formats do not support storage.
            return false;
    }
}

/**
 * @param viewFormat potential view format to a texture
 * @return an underlying texture format that is storage binding compatible for which this view
 *         texture format can be used. If no such format exists, Undefined is returned.
 *         If the view texture is already storage binding compatible then the view texture itself
 *         is returned.
 */
[[nodiscard]] constexpr wgpu::TextureFormat storageBindingCompatibleFormatForViewFormat(
        const wgpu::TextureFormat viewFormat) {
    switch (viewFormat) {
        case wgpu::TextureFormat::RGBA8UnormSrgb:      return wgpu::TextureFormat::RGBA8Unorm;
        case wgpu::TextureFormat::BGRA8UnormSrgb:      return wgpu::TextureFormat::BGRA8Unorm;
        case wgpu::TextureFormat::BC1RGBAUnormSrgb:    return wgpu::TextureFormat::BC1RGBAUnorm;
        case wgpu::TextureFormat::BC2RGBAUnormSrgb:    return wgpu::TextureFormat::BC2RGBAUnorm;
        case  wgpu::TextureFormat::BC3RGBAUnormSrgb:   return wgpu::TextureFormat::BC3RGBAUnorm;
        case wgpu::TextureFormat::BC7RGBAUnormSrgb:    return wgpu::TextureFormat::BC7RGBAUnorm;
        case wgpu::TextureFormat::ETC2RGB8UnormSrgb:   return wgpu::TextureFormat::ETC2RGB8Unorm;
        case wgpu::TextureFormat::ETC2RGB8A1UnormSrgb: return wgpu::TextureFormat::ETC2RGB8A1Unorm;
        case wgpu::TextureFormat::ETC2RGBA8UnormSrgb:  return wgpu::TextureFormat::ETC2RGBA8Unorm;
        case wgpu::TextureFormat::ASTC4x4UnormSrgb:    return wgpu::TextureFormat::ASTC4x4Unorm;
        case wgpu::TextureFormat::ASTC5x4UnormSrgb:    return wgpu::TextureFormat::ASTC5x4Unorm;
        case wgpu::TextureFormat::ASTC5x5UnormSrgb:    return wgpu::TextureFormat::ASTC5x5Unorm;
        case wgpu::TextureFormat::ASTC6x5UnormSrgb:    return wgpu::TextureFormat::ASTC6x5Unorm;
        case wgpu::TextureFormat::ASTC6x6UnormSrgb:    return wgpu::TextureFormat::ASTC6x6Unorm;
        case wgpu::TextureFormat::ASTC8x5UnormSrgb:    return wgpu::TextureFormat::ASTC8x5Unorm;
        case wgpu::TextureFormat::ASTC8x6UnormSrgb:    return wgpu::TextureFormat::ASTC8x6Unorm;
        case wgpu::TextureFormat::ASTC8x8UnormSrgb:    return wgpu::TextureFormat::ASTC8x8Unorm;
        case wgpu::TextureFormat::ASTC10x5UnormSrgb:   return wgpu::TextureFormat::ASTC10x5Unorm;
        case wgpu::TextureFormat::ASTC10x6UnormSrgb:   return wgpu::TextureFormat::ASTC10x6Unorm;
        case wgpu::TextureFormat::ASTC10x8UnormSrgb:   return wgpu::TextureFormat::ASTC10x8Unorm;
        case wgpu::TextureFormat::ASTC10x10UnormSrgb:  return wgpu::TextureFormat::ASTC10x10Unorm;
        case wgpu::TextureFormat::ASTC12x10UnormSrgb:  return wgpu::TextureFormat::ASTC12x10Unorm;
        case wgpu::TextureFormat::ASTC12x12UnormSrgb:  return wgpu::TextureFormat::ASTC12x12Unorm;
        default:
            if (isFormatStorageCompatible(viewFormat)) {
                return viewFormat; // view format is itself already storage binding compatible
            } else {
                return wgpu::TextureFormat::Undefined; // no valid format in this case
            }
    }
}

/**
 * @param fUsage Filament's requested texture usage
 * @param samples How many samples to use for MSAA
 * @param needsComputeStorageSupport if we need to use this texture as storage binding in something
 *                                   like a compute shader
 * @param needsRenderAttachmentSupport if we need to use this texture as a render pass attachment
 *                                     in something like a render pass blit (e.g. mipmap generation)
 * @return The appropriate texture usage flags for the underlying texture
 */
[[nodiscard]] wgpu::TextureUsage fToWGPUTextureUsage(TextureUsage const& fUsage,
        const uint8_t samples, const bool needsComputeStorageSupport,
        const bool needsRenderAttachmentSupport) {
    wgpu::TextureUsage retUsage = wgpu::TextureUsage::None;

    // if needsComputeStorageSupport we need to read and write to the texture in a shader and thus
    // require CopySrc, CopyDst, TextureBinding, & StorageBinding

    // Basing this mapping off of VulkanTexture.cpp's getUsage func and suggestions from Gemini
    // TODO Validate assumptions, revisit if issues.
    if (needsComputeStorageSupport || any(TextureUsage::BLIT_SRC & fUsage)) {
        retUsage |= wgpu::TextureUsage::CopySrc;
    }
    if (needsComputeStorageSupport ||
            any((TextureUsage::BLIT_DST | TextureUsage::UPLOADABLE) & fUsage)) {
        retUsage |= wgpu::TextureUsage::CopyDst;
    }
    if (needsComputeStorageSupport || any(TextureUsage::SAMPLEABLE & fUsage)) {
        retUsage |= wgpu::TextureUsage::TextureBinding;
    }
    if (needsComputeStorageSupport) {
        retUsage |= wgpu::TextureUsage::StorageBinding;
    }
    if (needsRenderAttachmentSupport) {
        retUsage |= wgpu::TextureUsage::RenderAttachment;
    }
    // WGPU Render attachment covers either color or stencil situation dependant
    // NOTE: Depth attachment isn't used this way in Vulkan but logically maps to WGPU docs. If
    // issues, investigate here.
    if (any((TextureUsage::COLOR_ATTACHMENT | TextureUsage::STENCIL_ATTACHMENT |
                    TextureUsage::DEPTH_ATTACHMENT) &
                fUsage)) {
        retUsage |= wgpu::TextureUsage::RenderAttachment;
    }

    // This is from Vulkan logic- if there are any issues try disabling this first, allows perf
    // benefit though
    const bool useTransientAttachment =
            // Usage consists of attachment flags only.
            none(fUsage & ~TextureUsage::ALL_ATTACHMENTS) &&
            // Usage contains at least one attachment flag.
            any(fUsage & TextureUsage::ALL_ATTACHMENTS) &&
            // Depth resolve cannot use transient attachment because it uses a custom shader.
            // TODO: see VulkanDriver::isDepthStencilResolveSupported() to know when to remove this
            // restriction.
            // Note that the custom shader does not resolve stencil. We do need to move to vk 1.2
            // and above to be able to support stencil resolve (along with depth).
            !(any(fUsage & TextureUsage::DEPTH_ATTACHMENT) && samples > 1);
    if (useTransientAttachment) {
        retUsage |= wgpu::TextureUsage::TransientAttachment;
    }
    // NOTE: Unused wgpu flags:
    //  StorageAttachment

    // NOTE: Unused Filament flags:
    //  SUBPASS_INPUT VK goes to input attachment which we don't support right now
    //  PROTECTED
    return retUsage;
}

[[nodiscard]] wgpu::TextureAspect fToWGPUTextureViewAspect(TextureUsage const& fUsage,
        TextureFormat const& fFormat) {

    const bool isDepth = any(fUsage & TextureUsage::DEPTH_ATTACHMENT);
    const bool isStencil = any(fUsage & TextureUsage::STENCIL_ATTACHMENT);
    const bool isColor = any(fUsage & TextureUsage::COLOR_ATTACHMENT);
    const bool isSample = any(fUsage & TextureUsage::SAMPLEABLE);

    if (isDepth && !isColor && !isStencil) {
        return wgpu::TextureAspect::DepthOnly;
    }

    if (isStencil && !isColor && !isDepth) {
        return wgpu::TextureAspect::StencilOnly;
    }

    if (fFormat == filament::backend::TextureFormat::DEPTH32F ||
            fFormat == filament::backend::TextureFormat::DEPTH24 ||
            fFormat == filament::backend::TextureFormat::DEPTH16) {
        return wgpu::TextureAspect::DepthOnly;
    }

    if (fFormat == filament::backend::TextureFormat::STENCIL8) {
        return wgpu::TextureAspect::StencilOnly;
    }

    if (fFormat == filament::backend::TextureFormat::DEPTH24_STENCIL8 ||
            fFormat == filament::backend::TextureFormat::DEPTH32F_STENCIL8) {
        if (isSample) {
            return wgpu::TextureAspect::DepthOnly;
        }
    }

    return wgpu::TextureAspect::All;
}

[[nodiscard]] constexpr wgpu::TextureViewDimension toWebGPUTextureViewDimension(
        const SamplerType samplerType) {
    switch (samplerType) {
        case SamplerType::SAMPLER_2D:            return wgpu::TextureViewDimension::e2D;
        case SamplerType::SAMPLER_2D_ARRAY:      return wgpu::TextureViewDimension::e2DArray;
        case SamplerType::SAMPLER_CUBEMAP:       return wgpu::TextureViewDimension::Cube;
        case SamplerType::SAMPLER_EXTERNAL:      return wgpu::TextureViewDimension::e2D;
        case SamplerType::SAMPLER_3D:            return wgpu::TextureViewDimension::e3D;
        case SamplerType::SAMPLER_CUBEMAP_ARRAY: return wgpu::TextureViewDimension::CubeArray;
    }
}

[[nodiscard]] constexpr wgpu::TextureDimension toWebGPUTextureDimension(
        const SamplerType samplerType) {
    switch (samplerType) {
        case SamplerType::SAMPLER_2D:            return wgpu::TextureDimension::e2D;
        case SamplerType::SAMPLER_2D_ARRAY:      return wgpu::TextureDimension::e2D;
        case SamplerType::SAMPLER_CUBEMAP:       return wgpu::TextureDimension::e2D;
        case SamplerType::SAMPLER_EXTERNAL:      return wgpu::TextureDimension::e2D;
        case SamplerType::SAMPLER_3D:            return wgpu::TextureDimension::e3D;
        case SamplerType::SAMPLER_CUBEMAP_ARRAY: return wgpu::TextureDimension::e2D;
    }
}

[[nodiscard]] WebGPUTexture::MipmapGenerationStrategy determineMipmapGenerationStrategy(
        const wgpu::TextureFormat format, const SamplerType samplerType, const uint8_t sampleCount,
        const uint8_t mipmapLevels) {
    if (mipmapLevels <= 1) {
        return WebGPUTexture::MipmapGenerationStrategy::NONE; // no mipmap generation needed
    }
    const WebGPURenderPassMipmapGenerator::FormatCompatibility renderPassCompatibility{
        WebGPURenderPassMipmapGenerator::getCompatibilityFor(format,
                toWebGPUTextureDimension(samplerType), sampleCount)
    };
    if (renderPassCompatibility.compatible) {
        return WebGPUTexture::MipmapGenerationStrategy::RENDER_PASS;
    }
    if (WebGPUTexture::supportsMultipleMipLevelsViaStorageBinding(format)) {
        return WebGPUTexture::MipmapGenerationStrategy::SPD_COMPUTE_PASS;
    }
    // we don't have a way to generate mipmaps for this texture, at least at this time
    return WebGPUTexture::MipmapGenerationStrategy::NONE;
}

[[nodiscard]] constexpr wgpu::Extent3D toTextureSize(const SamplerType samplerType,
        const uint32_t width, const uint32_t height, const uint32_t depth) {
    switch (samplerType) {
        case SamplerType::SAMPLER_2D:
        case SamplerType::SAMPLER_2D_ARRAY:
        case SamplerType::SAMPLER_EXTERNAL:
        case SamplerType::SAMPLER_3D:
            return { .width = width, .height = height, .depthOrArrayLayers = depth };
        case SamplerType::SAMPLER_CUBEMAP:
            return { .width = width, .height = height, .depthOrArrayLayers = 6 };
        case SamplerType::SAMPLER_CUBEMAP_ARRAY:
            return { .width = width, .height = height, .depthOrArrayLayers = depth * 6 };
    }
}

[[nodiscard]] constexpr uint32_t toArrayLayerCount(const SamplerType samplerType,
        const uint32_t depthOrArrayLayers) {
    switch (samplerType) {
        case SamplerType::SAMPLER_2D:
        case SamplerType::SAMPLER_EXTERNAL:
        case SamplerType::SAMPLER_3D:
            return 1;
        case SamplerType::SAMPLER_2D_ARRAY:
        case SamplerType::SAMPLER_CUBEMAP:
        case SamplerType::SAMPLER_CUBEMAP_ARRAY:
            return depthOrArrayLayers;
    }
}

} // namespace

WebGPUTexture::WebGPUTexture(const SamplerType samplerType, const uint8_t levels,
        const TextureFormat format, const uint8_t samples, const uint32_t width,
        const uint32_t height, const uint32_t depth, const TextureUsage usage,
        wgpu::Device const& device) noexcept
    : HwTexture{ samplerType, levels, samples, width, height, depth, format, usage },
      mViewFormat{ fToWGPUTextureFormat(format) },
      mMipmapGenerationStrategy{ determineMipmapGenerationStrategy(mViewFormat, samplerType,
              samples, levels) },
      mWebGPUFormat{ mMipmapGenerationStrategy == MipmapGenerationStrategy::SPD_COMPUTE_PASS
                             ? storageBindingCompatibleFormatForViewFormat(mViewFormat)
                             : mViewFormat },
      mAspect{ fToWGPUTextureViewAspect(usage, format) },
      mWebGPUUsage{ fToWGPUTextureUsage(usage, samples,
              mMipmapGenerationStrategy == MipmapGenerationStrategy::SPD_COMPUTE_PASS,
              mMipmapGenerationStrategy == MipmapGenerationStrategy::RENDER_PASS) },
      mViewUsage{ fToWGPUTextureUsage(usage, samples, false, false) },
      mBlockWidth{ filament::backend::getBlockWidth(format) },
      mBlockHeight{ filament::backend::getBlockHeight(format) },
      mDefaultMipLevel{ 0 },
      mDefaultBaseArrayLayer{ 0 },
      mSamples{samples} {
    assert_invariant(
            samples == 1 ||
            samples == 4 &&
                    "An invalid number of samples were requested, as WGPU requires the sample "
                    "count to either be 1 (no multisampling) or 4, at least as of April 2025 of "
                    "the spec. See https://www.w3.org/TR/webgpu/#texture-creation or "
                    "https://gpuweb.github.io/gpuweb/#multisample-state");
    // If multisampled, create a separate single-sampled resolve texture
    if (samples > 1) {
        wgpu::TextureDescriptor resolveTextureDesc = {
            .usage = wgpu::TextureUsage::RenderAttachment | wgpu::TextureUsage::TextureBinding | wgpu::TextureUsage::CopySrc | wgpu::TextureUsage::CopyDst,
            .dimension = wgpu::TextureDimension::e2D, // Assuming 2D for render targets
            .size = { width, height, depth },
            .format = fToWGPUTextureFormat(format), // Use the same format as the multisampled texture
            .mipLevelCount = 1, // Resolve texture is always single-mip
            .sampleCount = 1,   // Resolve texture is always single-sampled
            .viewFormatCount = 0,
            .viewFormats = &mViewFormat,
        };
        mResolveTexture = device.CreateTexture(&resolveTextureDesc);
        FILAMENT_CHECK_POSTCONDITION(mResolveTexture) << "Failed to create resolve texture.";
        // ADD THIS BLOCK: Create the resolve texture view
        wgpu::TextureViewDescriptor resolveTextureViewDescriptor{
            .label = getUserTextureViewLabel(samplerType), // Or a specific label for resolve view
            .format = fToWGPUTextureFormat(format),
            .dimension = wgpu::TextureViewDimension::e2D,
            .baseMipLevel = 0,
            .mipLevelCount = 1,
            .baseArrayLayer = 0,
            .arrayLayerCount = 1,
            .aspect = wgpu::TextureAspect::All, // Or specific aspect if needed
            .usage = wgpu::TextureUsage::RenderAttachment | wgpu::TextureUsage::TextureBinding | wgpu::TextureUsage::CopySrc | wgpu::TextureUsage::CopyDst,
        };
        mResolveTextureView = mResolveTexture.CreateView(&resolveTextureViewDescriptor);
        FILAMENT_CHECK_POSTCONDITION(mResolveTextureView) << "Failed to create resolve texture view.";

    }

    const wgpu::TextureDescriptor textureDescriptor{
        .label = getUserTextureLabel(samplerType),
        .usage = mWebGPUUsage,
        .dimension = toWebGPUTextureDimension(samplerType),
        .size = toTextureSize(samplerType, width, height, depth),
        .format = mWebGPUFormat,
        .mipLevelCount = levels,
        .sampleCount = samples,
        .viewFormatCount = 1,
        .viewFormats = &mViewFormat,
    };
    mArrayLayerCount = toArrayLayerCount(samplerType, textureDescriptor.size.depthOrArrayLayers);
    assert_invariant(textureDescriptor.format != wgpu::TextureFormat::Undefined &&
                     "Could not find appropriate WebGPU format");
    mTexture = device.CreateTexture(&textureDescriptor);
    FILAMENT_CHECK_POSTCONDITION(mTexture)
            << "Failed to create texture for " << textureDescriptor.label;
    mDefaultTextureView = makeTextureView(mDefaultMipLevel, levels, mDefaultBaseArrayLayer,
            mArrayLayerCount, samplerType);
    FILAMENT_CHECK_POSTCONDITION(mDefaultTextureView)
            << "Failed to create default texture view for " << textureDescriptor.label;
#if FWGPU_ENABLED(FWGPU_PRINT_SYSTEM)
    if (mViewFormat != mWebGPUFormat) {
        std::stringstream viewFormatStream;
        viewFormatStream << mViewFormat;
        std::stringstream textureFormatStream;
        textureFormatStream << mWebGPUFormat;
        FWGPU_LOGD << "Texture '" << textureDescriptor.label << "' has view format "
                   << viewFormatStream.str() << " and texture format " << textureFormatStream.str();
    }
#endif
}

WebGPUTexture::WebGPUTexture(WebGPUTexture const* src, const uint8_t baseLevel,
        const uint8_t levelCount) noexcept
    : HwTexture{ src->target, levelCount, src->samples, src->width, src->height, src->depth,
          src->format, src->usage },
<<<<<<< HEAD
    mResolveTexture{ src->mResolveTexture },
    mResolveTextureView{ src->mResolveTextureView },
    mViewFormat{ src->mViewFormat },
    mSupportsMultipleMipLevels{ src->mSupportsMultipleMipLevels },
    mWebGPUFormat{ src->mWebGPUFormat },
    mAspect{ src->mAspect },
    mWebGPUUsage{ src->mWebGPUUsage },
    mViewUsage{ src->mViewUsage },
    mBlockWidth{ src->mBlockWidth },
    mBlockHeight{ src->mBlockHeight },
    mArrayLayerCount{ src->mArrayLayerCount },
    mTexture{ src->mTexture },
    mDefaultMipLevel{ baseLevel },
    mDefaultBaseArrayLayer{ src->mArrayLayerCount },
    mDefaultTextureView{ makeTextureView(mDefaultMipLevel, levelCount, 0, mDefaultBaseArrayLayer,
          src->target) },
    mSamples {src->mSamples}{

}

wgpu::TextureView WebGPUTexture::getOrMakeResolveTextureView(uint8_t mipLevel, uint32_t arrayLayer) {
    // Assert that this is only called for multisampled textures
    FILAMENT_CHECK_PRECONDITION(mSamples > 1)
            << "getOrMakeResolveTextureView called on single-sampled texture.";

    // If the resolve texture view hasn't been created yet, create it.
    // In a real scenario, you might want to create a view for a specific mipLevel/arrayLayer
    // of the resolve texture if it's an array texture or has mips (though resolve textures
    // are typically 1 mip, 1 layer).
    if (!mResolveTextureView) {
        if (!mResolveTexture) {
             // This indicates an error in the constructor or setup; resolveTexture should exist.
             return nullptr;
        }

        wgpu::TextureViewDescriptor viewDesc = {
            .format = mResolveTexture.GetFormat(),
            .dimension = wgpu::TextureViewDimension::e2D, // Match the texture dimension
            .baseMipLevel = 0, // Resolve texture always uses base mip
            .mipLevelCount = 1,
            .baseArrayLayer = 0, // Resolve texture always uses base layer
            .arrayLayerCount = 1,
            .aspect = wgpu::TextureAspect::All,
        };
        mResolveTextureView = mResolveTexture.CreateView(&viewDesc);
        FILAMENT_CHECK_POSTCONDITION(mResolveTextureView) << "Failed to create resolve texture view.";
    }
    return mResolveTextureView;
}
=======
      mViewFormat{ src->mViewFormat },
      mMipmapGenerationStrategy{ src->mMipmapGenerationStrategy },
      mWebGPUFormat{ src->mWebGPUFormat },
      mAspect{ src->mAspect },
      mWebGPUUsage{ src->mWebGPUUsage },
      mViewUsage{ src->mViewUsage },
      mBlockWidth{ src->mBlockWidth },
      mBlockHeight{ src->mBlockHeight },
      mArrayLayerCount{ src->mArrayLayerCount },
      mTexture{ src->mTexture },
      mDefaultMipLevel{ baseLevel },
      mDefaultBaseArrayLayer{ src->mArrayLayerCount },
      mDefaultTextureView{ makeTextureView(mDefaultMipLevel, levelCount, 0, mDefaultBaseArrayLayer,
              src->target) } {}
>>>>>>> 6cfd058e

bool WebGPUTexture::supportsMultipleMipLevelsViaStorageBinding(const wgpu::TextureFormat format) {
    return storageBindingCompatibleFormatForViewFormat(format) != wgpu::TextureFormat::Undefined;
}

wgpu::TextureView WebGPUTexture::getOrMakeTextureView(const uint8_t mipLevel,
        const uint32_t arrayLayer) {
    // TODO: there's an optimization to be made here to return mDefaultTextureView.
    //  Problem: mDefaultTextureView is a view of the entire texture,
    //  but this function (and its callers) expects a single-slice view.
    //  Returning the whole texture view for a single-slice request seems wrong.
    return makeTextureView(mipLevel, 1, arrayLayer, 1, target);
}

wgpu::TextureFormat WebGPUTexture::fToWGPUTextureFormat(TextureFormat const& fFormat) {
    switch (fFormat) {
        case TextureFormat::R8:                      return wgpu::TextureFormat::R8Unorm;
        case TextureFormat::R8_SNORM:                return wgpu::TextureFormat::R8Snorm;
        case TextureFormat::R8UI:                    return wgpu::TextureFormat::R8Uint;
        case TextureFormat::R8I:                     return wgpu::TextureFormat::R8Sint;
        case TextureFormat::STENCIL8:                return wgpu::TextureFormat::Stencil8;
        case TextureFormat::R16F:                    return wgpu::TextureFormat::R16Float;
        case TextureFormat::R16UI:                   return wgpu::TextureFormat::R16Uint;
        case TextureFormat::R16I:                    return wgpu::TextureFormat::R16Sint;
        case TextureFormat::RG8:                     return wgpu::TextureFormat::RG8Unorm;
        case TextureFormat::RG8_SNORM:               return wgpu::TextureFormat::RG8Snorm;
        case TextureFormat::RG8UI:                   return wgpu::TextureFormat::RG8Uint;
        case TextureFormat::RG8I:                    return wgpu::TextureFormat::RG8Sint;
        case TextureFormat::R32F:                    return wgpu::TextureFormat::R32Float;
        case TextureFormat::R32UI:                   return wgpu::TextureFormat::R32Uint;
        case TextureFormat::R32I:                    return wgpu::TextureFormat::R32Sint;
        case TextureFormat::RG16F:                   return wgpu::TextureFormat::RG16Float;
        case TextureFormat::RG16UI:                  return wgpu::TextureFormat::RG16Uint;
        case TextureFormat::RG16I:                   return wgpu::TextureFormat::RG16Sint;
        case TextureFormat::RGBA8:                   return wgpu::TextureFormat::RGBA8Unorm;
        case TextureFormat::SRGB8_A8:                return wgpu::TextureFormat::RGBA8UnormSrgb;
        case TextureFormat::RGBA8_SNORM:             return wgpu::TextureFormat::RGBA8Snorm;
        case TextureFormat::RGBA8UI:                 return wgpu::TextureFormat::RGBA8Uint;
        case TextureFormat::RGBA8I:                  return wgpu::TextureFormat::RGBA8Sint;
        case TextureFormat::DEPTH16:                 return wgpu::TextureFormat::Depth16Unorm;
        case TextureFormat::DEPTH24:                 return wgpu::TextureFormat::Depth24Plus;
        case TextureFormat::DEPTH32F:                return wgpu::TextureFormat::Depth32Float;
        case TextureFormat::DEPTH24_STENCIL8:        return wgpu::TextureFormat::Depth24PlusStencil8;
        case TextureFormat::DEPTH32F_STENCIL8:       return wgpu::TextureFormat::Depth32FloatStencil8;
        case TextureFormat::RG32F:                   return wgpu::TextureFormat::RG32Float;
        case TextureFormat::RG32UI:                  return wgpu::TextureFormat::RG32Uint;
        case TextureFormat::RG32I:                   return wgpu::TextureFormat::RG32Sint;
        case TextureFormat::RGBA16F:                 return wgpu::TextureFormat::RGBA16Float;
        case TextureFormat::RGBA16UI:                return wgpu::TextureFormat::RGBA16Uint;
        case TextureFormat::RGBA16I:                 return wgpu::TextureFormat::RGBA16Sint;
        case TextureFormat::RGBA32F:                 return wgpu::TextureFormat::RGBA32Float;
        case TextureFormat::RGBA32UI:                return wgpu::TextureFormat::RGBA32Uint;
        case TextureFormat::RGBA32I:                 return wgpu::TextureFormat::RGBA32Sint;
        case TextureFormat::EAC_R11:                 return wgpu::TextureFormat::EACR11Unorm;
        case TextureFormat::EAC_R11_SIGNED:          return wgpu::TextureFormat::EACR11Snorm;
        case TextureFormat::EAC_RG11:                return wgpu::TextureFormat::EACRG11Unorm;
        case TextureFormat::EAC_RG11_SIGNED:         return wgpu::TextureFormat::EACRG11Snorm;
        case TextureFormat::ETC2_RGB8:               return wgpu::TextureFormat::ETC2RGB8Unorm;
        case TextureFormat::ETC2_SRGB8:              return wgpu::TextureFormat::ETC2RGB8UnormSrgb;
        case TextureFormat::ETC2_RGB8_A1:            return wgpu::TextureFormat::ETC2RGB8A1Unorm;
        case TextureFormat::ETC2_SRGB8_A1:           return wgpu::TextureFormat::ETC2RGB8A1UnormSrgb;
        case TextureFormat::ETC2_EAC_RGBA8:          return wgpu::TextureFormat::ETC2RGBA8Unorm;
        case TextureFormat::ETC2_EAC_SRGBA8:         return wgpu::TextureFormat::ETC2RGBA8UnormSrgb;
        case TextureFormat::RGBA_ASTC_4x4:           return wgpu::TextureFormat::ASTC4x4Unorm;
        case TextureFormat::SRGB8_ALPHA8_ASTC_4x4:   return wgpu::TextureFormat::ASTC4x4UnormSrgb;
        case TextureFormat::RGBA_ASTC_5x4:           return wgpu::TextureFormat::ASTC5x4Unorm;
        case TextureFormat::SRGB8_ALPHA8_ASTC_5x4:   return wgpu::TextureFormat::ASTC5x4UnormSrgb;
        case TextureFormat::RGBA_ASTC_5x5:           return wgpu::TextureFormat::ASTC5x5Unorm;
        case TextureFormat::SRGB8_ALPHA8_ASTC_5x5:   return wgpu::TextureFormat::ASTC5x5UnormSrgb;
        case TextureFormat::RGBA_ASTC_6x5:           return wgpu::TextureFormat::ASTC6x5Unorm;
        case TextureFormat::SRGB8_ALPHA8_ASTC_6x5:   return wgpu::TextureFormat::ASTC6x5UnormSrgb;
        case TextureFormat::RGBA_ASTC_6x6:           return wgpu::TextureFormat::ASTC6x6Unorm;
        case TextureFormat::SRGB8_ALPHA8_ASTC_6x6:   return wgpu::TextureFormat::ASTC6x6UnormSrgb;
        case TextureFormat::RGBA_ASTC_8x5:           return wgpu::TextureFormat::ASTC8x5Unorm;
        case TextureFormat::SRGB8_ALPHA8_ASTC_8x5:   return wgpu::TextureFormat::ASTC8x5UnormSrgb;
        case TextureFormat::RGBA_ASTC_8x6:           return wgpu::TextureFormat::ASTC8x6Unorm;
        case TextureFormat::SRGB8_ALPHA8_ASTC_8x6:   return wgpu::TextureFormat::ASTC8x6UnormSrgb;
        case TextureFormat::RGBA_ASTC_8x8:           return wgpu::TextureFormat::ASTC8x8Unorm;
        case TextureFormat::SRGB8_ALPHA8_ASTC_8x8:   return wgpu::TextureFormat::ASTC8x8UnormSrgb;
        case TextureFormat::RGBA_ASTC_10x5:          return wgpu::TextureFormat::ASTC10x5Unorm;
        case TextureFormat::SRGB8_ALPHA8_ASTC_10x5:  return wgpu::TextureFormat::ASTC10x5UnormSrgb;
        case TextureFormat::RGBA_ASTC_10x6:          return wgpu::TextureFormat::ASTC10x6Unorm;
        case TextureFormat::SRGB8_ALPHA8_ASTC_10x6:  return wgpu::TextureFormat::ASTC10x6UnormSrgb;
        case TextureFormat::RGBA_ASTC_10x8:          return wgpu::TextureFormat::ASTC10x8Unorm;
        case TextureFormat::SRGB8_ALPHA8_ASTC_10x8:  return wgpu::TextureFormat::ASTC10x8UnormSrgb;
        case TextureFormat::RGBA_ASTC_10x10:         return wgpu::TextureFormat::ASTC10x10Unorm;
        case TextureFormat::SRGB8_ALPHA8_ASTC_10x10: return wgpu::TextureFormat::ASTC10x10UnormSrgb;
        case TextureFormat::RGBA_ASTC_12x10:         return wgpu::TextureFormat::ASTC12x10Unorm;
        case TextureFormat::SRGB8_ALPHA8_ASTC_12x10: return wgpu::TextureFormat::ASTC12x10UnormSrgb;
        case TextureFormat::RGBA_ASTC_12x12:         return wgpu::TextureFormat::ASTC12x12Unorm;
        case TextureFormat::SRGB8_ALPHA8_ASTC_12x12: return wgpu::TextureFormat::ASTC12x12UnormSrgb;
        case TextureFormat::RED_RGTC1:               return wgpu::TextureFormat::BC4RUnorm;
        case TextureFormat::SIGNED_RED_RGTC1:        return wgpu::TextureFormat::BC4RSnorm;
        case TextureFormat::RED_GREEN_RGTC2:         return wgpu::TextureFormat::BC5RGUnorm;
        case TextureFormat::SIGNED_RED_GREEN_RGTC2:  return wgpu::TextureFormat::BC5RGSnorm;
        case TextureFormat::RGB_BPTC_UNSIGNED_FLOAT: return wgpu::TextureFormat::BC6HRGBUfloat;
        case TextureFormat::RGB_BPTC_SIGNED_FLOAT:   return wgpu::TextureFormat::BC6HRGBFloat;
        case TextureFormat::RGBA_BPTC_UNORM:         return wgpu::TextureFormat::BC7RGBAUnorm;
        case TextureFormat::SRGB_ALPHA_BPTC_UNORM:   return wgpu::TextureFormat::BC7RGBAUnormSrgb;
        case TextureFormat::RGB565:
            // No direct mapping in wgpu. Could potentially map to RGBA8Unorm
            // and discard the alpha and lower precision.
            FWGPU_LOGW << "Requested Filament texture format RGB565 but getting "
                          "wgpu::TextureFormat::Undefined (no direct mapping in wgpu)";
            return wgpu::TextureFormat::Undefined;
        case TextureFormat::RGB9_E5: return wgpu::TextureFormat::RGB9E5Ufloat;
        case TextureFormat::RGB5_A1:
            // No direct mapping in wgpu. Could potentially map to RGBA8Unorm
            // and handle the packing/unpacking in shaders.
            FWGPU_LOGW << "Requested Filament texture format RGB5_A1 but getting "
                          "wgpu::TextureFormat::Undefined (no direct mapping in wgpu)";
            return wgpu::TextureFormat::Undefined;
        case TextureFormat::RGBA4:
            // No direct mapping in wgpu. Could potentially map to RGBA8Unorm
            // and handle the packing/unpacking in shaders.
            FWGPU_LOGW << "Requested Filament texture format RGBA4 but getting "
                          "wgpu::TextureFormat::Undefined (no direct mapping in wgpu)";
            return wgpu::TextureFormat::Undefined;
        case TextureFormat::RGB8:
            FWGPU_LOGW << "Requested Filament texture format RGB8 but getting "
                          "wgpu::TextureFormat::RGBA8Unorm (no direct sRGB equivalent in wgpu "
                          "without alpha)";
            return wgpu::TextureFormat::RGBA8Unorm;
        case TextureFormat::SRGB8:
            FWGPU_LOGW << "Requested Filament texture format SRGB8 but getting "
                          "wgpu::TextureFormat::RGBA8UnormSrgb (no direct sRGB equivalent in wgpu "
                          "without alpha)";
            return wgpu::TextureFormat::RGBA8UnormSrgb;
        case TextureFormat::RGB8_SNORM:
            FWGPU_LOGW
                    << "Requested Filament texture format RGB8_SNORM but getting "
                       "wgpu::TextureFormat::RGBA8Snorm (no direct mapping in wgpu without alpha)";
            return wgpu::TextureFormat::RGBA8Snorm;
        case TextureFormat::RGB8UI:
            FWGPU_LOGW << "Requested Filament texture format RGB8UI but getting "
                          "wgpu::TextureFormat::RGBA8Uint (no direct mapping in wgpu without alpha)";
            return wgpu::TextureFormat::RGBA8Uint;
        case TextureFormat::RGB8I:
            FWGPU_LOGW << "Requested Filament texture format RGB8I but getting "
                          "wgpu::TextureFormat::RGBA8Sint (no direct mapping in wgpu without alpha)";
            return wgpu::TextureFormat::RGBA8Sint;
        case TextureFormat::R11F_G11F_B10F:          return wgpu::TextureFormat::RG11B10Ufloat;
        case TextureFormat::UNUSED:                  return wgpu::TextureFormat::Undefined;
        case TextureFormat::RGB10_A2:                return wgpu::TextureFormat::RGB10A2Unorm;
        case TextureFormat::RGB16F:
            FWGPU_LOGW
                    << "Requested Filament texture format RGB16F but getting "
                       "wgpu::TextureFormat::RGBA16Float (no direct mapping in wgpu without alpha)";
            return wgpu::TextureFormat::RGBA16Float;
        case TextureFormat::RGB16UI:
            FWGPU_LOGW
                    << "Requested Filament texture format RGB16UI but getting "
                       "wgpu::TextureFormat::RGBA16Uint (no direct mapping in wgpu without alpha)";
            return wgpu::TextureFormat::RGBA16Uint;
        case TextureFormat::RGB16I:
            FWGPU_LOGW
                    << "Requested Filament texture format RGB16I but getting "
                       "wgpu::TextureFormat::RGBA16Sint (no direct mapping in wgpu without alpha)";
            return wgpu::TextureFormat::RGBA16Sint;
        case TextureFormat::RGB32F:
            FWGPU_LOGW
                    << "Requested Filament texture format RGB32F but getting "
                       "wgpu::TextureFormat::RGBA32Float (no direct mapping in wgpu without alpha)";
            return wgpu::TextureFormat::RGBA32Float;
        case TextureFormat::RGB32UI:
            FWGPU_LOGW
                    << "Requested Filament texture format RGB32UI but getting "
                       "wgpu::TextureFormat::RGBA32Uint (no direct mapping in wgpu without alpha)";
            return wgpu::TextureFormat::RGBA32Uint;
        case TextureFormat::RGB32I:
            FWGPU_LOGW
                    << "Requested Filament texture format RGB32I but getting "
                       "wgpu::TextureFormat::RGBA32Sint (no direct mapping in wgpu without alpha)";
            return wgpu::TextureFormat::RGBA32Sint;
        case TextureFormat::DXT1_RGB:                return wgpu::TextureFormat::BC1RGBAUnorm;
        case TextureFormat::DXT1_RGBA:               return wgpu::TextureFormat::BC1RGBAUnorm;
        case TextureFormat::DXT3_RGBA:               return wgpu::TextureFormat::BC2RGBAUnorm;
        case TextureFormat::DXT5_RGBA:               return wgpu::TextureFormat::BC3RGBAUnorm;
        case TextureFormat::DXT1_SRGB:               return wgpu::TextureFormat::BC1RGBAUnormSrgb;
        case TextureFormat::DXT1_SRGBA:              return wgpu::TextureFormat::BC1RGBAUnormSrgb;
        case TextureFormat::DXT3_SRGBA:              return wgpu::TextureFormat::BC2RGBAUnormSrgb;
        case TextureFormat::DXT5_SRGBA:              return wgpu::TextureFormat::BC3RGBAUnormSrgb;
    }
}

wgpu::TextureView WebGPUTexture::makeTextureView(const uint8_t& baseLevel,
        const uint8_t& levelCount, const uint32_t& baseArrayLayer, const uint32_t& arrayLayerCount,
        const SamplerType samplerType) const noexcept {
#if FWGPU_ENABLED(FWGPU_DEBUG_VALIDATION)
    if (baseLevel > 0 && mMipmapGenerationStrategy == MipmapGenerationStrategy::NONE) {
        FWGPU_LOGW << "Trying to make a texture view into a level ("
                   << static_cast<uint32_t>(baseLevel)
                   << ") for which we cannot generate mip levels. SamplerType "
                   << to_string(samplerType) << " WebGPU view format "
                   << webGPUTextureFormatToString(mViewFormat) << " samples "
                   << static_cast<uint32_t>(samples);
    }
#endif
    const wgpu::TextureViewDescriptor textureViewDescriptor{
        .label = getUserTextureViewLabel(target),
        .format = mViewFormat,
        .dimension = toWebGPUTextureViewDimension(samplerType),
        .baseMipLevel = baseLevel,
        .mipLevelCount = levelCount,
        .baseArrayLayer = baseArrayLayer,
        .arrayLayerCount = arrayLayerCount,
        .aspect = mAspect,
        .usage = mViewUsage };
    wgpu::TextureView textureView = mTexture.CreateView(&textureViewDescriptor);
    FILAMENT_CHECK_POSTCONDITION(textureView)
            << "Failed to create texture view " << textureViewDescriptor.label;
    return textureView;
}

}// namespace filament::backend<|MERGE_RESOLUTION|>--- conflicted
+++ resolved
@@ -413,11 +413,10 @@
         const uint8_t levelCount) noexcept
     : HwTexture{ src->target, levelCount, src->samples, src->width, src->height, src->depth,
           src->format, src->usage },
-<<<<<<< HEAD
     mResolveTexture{ src->mResolveTexture },
     mResolveTextureView{ src->mResolveTextureView },
     mViewFormat{ src->mViewFormat },
-    mSupportsMultipleMipLevels{ src->mSupportsMultipleMipLevels },
+    mMipmapGenerationStrategy{ src->mMipmapGenerationStrategy },
     mWebGPUFormat{ src->mWebGPUFormat },
     mAspect{ src->mAspect },
     mWebGPUUsage{ src->mWebGPUUsage },
@@ -463,22 +462,6 @@
     }
     return mResolveTextureView;
 }
-=======
-      mViewFormat{ src->mViewFormat },
-      mMipmapGenerationStrategy{ src->mMipmapGenerationStrategy },
-      mWebGPUFormat{ src->mWebGPUFormat },
-      mAspect{ src->mAspect },
-      mWebGPUUsage{ src->mWebGPUUsage },
-      mViewUsage{ src->mViewUsage },
-      mBlockWidth{ src->mBlockWidth },
-      mBlockHeight{ src->mBlockHeight },
-      mArrayLayerCount{ src->mArrayLayerCount },
-      mTexture{ src->mTexture },
-      mDefaultMipLevel{ baseLevel },
-      mDefaultBaseArrayLayer{ src->mArrayLayerCount },
-      mDefaultTextureView{ makeTextureView(mDefaultMipLevel, levelCount, 0, mDefaultBaseArrayLayer,
-              src->target) } {}
->>>>>>> 6cfd058e
 
 bool WebGPUTexture::supportsMultipleMipLevelsViaStorageBinding(const wgpu::TextureFormat format) {
     return storageBindingCompatibleFormatForViewFormat(format) != wgpu::TextureFormat::Undefined;
