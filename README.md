# Filament

[![Android Build Status](https://github.com/google/filament/workflows/Android/badge.svg)](https://github.com/google/filament/actions?query=workflow%3AAndroid)
[![iOS Build Status](https://github.com/google/filament/workflows/iOS/badge.svg)](https://github.com/google/filament/actions?query=workflow%3AiOS)
[![Linux Build Status](https://github.com/google/filament/workflows/Linux/badge.svg)](https://github.com/google/filament/actions?query=workflow%3ALinux)
[![macOS Build Status](https://github.com/google/filament/workflows/macOS/badge.svg)](https://github.com/google/filament/actions?query=workflow%3AmacOS)
[![Windows Build Status](https://github.com/google/filament/workflows/Windows/badge.svg)](https://github.com/google/filament/actions?query=workflow%3AWindows)
[![Web Build Status](https://github.com/google/filament/workflows/Web/badge.svg)](https://github.com/google/filament/actions?query=workflow%3AWeb)

Filament is a real-time physically based rendering engine for Android, iOS, Linux, macOS, Windows,
and WebGL. It is designed to be as small as possible and as efficient as possible on Android.

## Download

[Download Filament releases](https://github.com/google/filament/releases) to access stable builds.
Filament release archives contains host-side tools that are required to generate assets.

Make sure you always use tools from the same release as the runtime library. This is particularly
important for `matc` (material compiler).

If you'd rather build Filament yourself, please refer to our [build manual](BUILDING.md).

### Android

Android projects can simply declare Filament libraries as Maven dependencies:

```gradle
repositories {
    // ...
    mavenCentral()
}

dependencies {
<<<<<<< HEAD
    implementation 'com.google.android.filament:filament-android:1.50.2'
=======
    implementation 'com.google.android.filament:filament-android:1.50.3'
>>>>>>> 31b83628
}
```

Here are all the libraries available in the group `com.google.android.filament`:

| Artifact      | Description   |
| ------------- | ------------- |
| [![filament-android](https://maven-badges.herokuapp.com/maven-central/com.google.android.filament/filament-android/badge.svg?subject=filament-android)](https://maven-badges.herokuapp.com/maven-central/com.google.android.filament/filament-android)  | The Filament rendering engine itself. |
| [![filament-android-debug](https://maven-badges.herokuapp.com/maven-central/com.google.android.filament/filament-android-debug/badge.svg?subject=filament-android-debug)](https://maven-badges.herokuapp.com/maven-central/com.google.android.filament/filament-android-debug)  | Debug version of `filament-android`. |
| [![gltfio-android](https://maven-badges.herokuapp.com/maven-central/com.google.android.filament/gltfio-android/badge.svg?subject=gltfio-android)](https://maven-badges.herokuapp.com/maven-central/com.google.android.filament/gltfio-android) | A glTF 2.0 loader for Filament, depends on `filament-android`. |
| [![filament-utils-android](https://maven-badges.herokuapp.com/maven-central/com.google.android.filament/filament-utils-android/badge.svg?subject=filament-utils-android)](https://maven-badges.herokuapp.com/maven-central/com.google.android.filament/filament-utils-android) | KTX loading, Kotlin math, and camera utilities, depends on `gltfio-android`. |
| [![filamat-android](https://maven-badges.herokuapp.com/maven-central/com.google.android.filament/filamat-android/badge.svg?subject=filamat-android)](https://maven-badges.herokuapp.com/maven-central/com.google.android.filament/filamat-android) | A runtime material builder/compiler. This library is large but contains a full shader compiler/validator/optimizer and supports both OpenGL and Vulkan. |
| [![filamat-android-lite](https://maven-badges.herokuapp.com/maven-central/com.google.android.filament/filamat-android-lite/badge.svg?subject=filamat-android-lite)](https://maven-badges.herokuapp.com/maven-central/com.google.android.filament/filamat-android-lite) | A much smaller alternative to `filamat-android` that can only generate OpenGL shaders. It does not provide validation or optimizations. |

### iOS

iOS projects can use CocoaPods to install the latest release:

```shell
<<<<<<< HEAD
pod 'Filament', '~> 1.50.2'
=======
pod 'Filament', '~> 1.50.3'
>>>>>>> 31b83628
```

### Snapshots

If you prefer to live on the edge, you can download a continuous build by following the following
steps:

1. Find the [commit](https://github.com/google/filament/commits/main) you're interested in.
2. Click the green check mark under the commit message.
3. Click on the _Details_ link for the platform you're interested in.
4. On the top left click _Summary_, then in the _Artifacts_ section choose the desired artifact.

## Documentation

- [Filament](https://google.github.io/filament/Filament.html), an in-depth explanation of
  real-time physically based rendering, the graphics capabilities and implementation of Filament.
  This document explains the math and reasoning behind most of our decisions. This document is a
  good introduction to PBR for graphics programmers.
- [Materials](https://google.github.io/filament/Materials.html), the full reference
  documentation for our material system. This document explains our different material models, how
  to use the material compiler `matc` and how to write custom materials.
- [Material Properties](https://google.github.io/filament/Material%20Properties.pdf), a reference
  sheet for the standard material model.

## Examples

![Night scene](docs/images/samples/example_bistro1.jpg)
![Night scene](docs/images/samples/example_bistro2.jpg)
![Materials](docs/images/samples/example_materials1.jpg)
![Materials](docs/images/samples/example_materials2.jpg)
![Helmet](docs/images/samples/example_helmet.jpg)
![Screen-space refraction](docs/images/samples/example_ssr.jpg)

## Features

### APIs

- Native C++ API for Android, iOS, Linux, macOS and Windows
- Java/JNI API for Android
- JavaScript API

### Backends

- OpenGL 4.1+ for Linux, macOS and Windows
- OpenGL ES 3.0+ for Android and iOS
- Metal for macOS and iOS
- Vulkan 1.0 for Android, Linux, macOS, and Windows
- WebGL 2.0 for all platforms

### Rendering

- Clustered forward renderer
- Cook-Torrance microfacet specular BRDF
- Lambertian diffuse BRDF
- Custom lighting/surface shading
- HDR/linear lighting
- Metallic workflow
- Clear coat
- Anisotropic lighting
- Approximated translucent (subsurface) materials
- Cloth/fabric/sheen shading
- Normal mapping & ambient occlusion mapping
- Image-based lighting
- Physically-based camera (shutter speed, sensitivity and aperture)
- Physical light units
- Point lights, spot lights, and directional light
- Specular anti-aliasing
- Point, spot, and directional light shadows
- Cascaded shadows
- EVSM, PCSS, DPCF, or PCF shadows
- Transparent shadows
- Contact shadows
- Screen-space ambient occlusion
- Screen-space reflections
- Screen-space refraction
- Global fog
- Dynamic resolution (with support for AMD FidelityFX FSR)

### Post processing

- HDR bloom
- Depth of field bokeh
- Multiple tone mappers: generic (customizable), ACES, filmic, etc.
- Color and tone management: luminance scaling, gamut mapping
- Color grading: exposure, night adaptation, white balance, channel mixer,
  shadows/mid-tones/highlights, ASC CDL, contrast, saturation, etc.
- TAA, FXAA, MSAA
- Screen-space lens flares

### glTF 2.0

- Encodings
  - [x] Embeded
  - [x] Binary

- Primitive Types
  - [x] Points
  - [x] Lines
  - [ ] Line Loop
  - [x] Line Strip
  - [x] Triangles
  - [x] Triangle Strip
  - [ ] Triangle Fan

- Animation
  - [x] Transform animation
  - [x] Linear interpolation
  - [x] Morph animation
    - [x] Sparse accessor
  - [x] Skin animation
  - [x] Joint animation

- Extensions
  - [x] KHR_draco_mesh_compression
  - [x] KHR_lights_punctual
  - [x] KHR_materials_clearcoat
  - [x] KHR_materials_emissive_strength
  - [x] KHR_materials_ior
  - [x] KHR_materials_pbrSpecularGlossiness
  - [x] KHR_materials_sheen
  - [x] KHR_materials_transmission
  - [x] KHR_materials_unlit
  - [x] KHR_materials_variants
  - [x] KHR_materials_volume
  - [x] KHR_mesh_quantization
  - [x] KHR_texture_basisu
  - [x] KHR_texture_transform
  - [x] EXT_meshopt_compression


## Rendering with Filament

### Native Linux, macOS and Windows

You must create an `Engine`, a `Renderer` and a `SwapChain`. The `SwapChain` is created from a
native window pointer (an `NSView` on macOS or a `HWND` on Windows for instance):

```c++
Engine* engine = Engine::create();
SwapChain* swapChain = engine->createSwapChain(nativeWindow);
Renderer* renderer = engine->createRenderer();
```

To render a frame you must then create a `View`, a `Scene` and a `Camera`:

```c++
Camera* camera = engine->createCamera(EntityManager::get().create());
View* view = engine->createView();
Scene* scene = engine->createScene();

view->setCamera(camera);
view->setScene(scene);
```

Renderables are added to the scene:

```c++
Entity renderable = EntityManager::get().create();
// build a quad
RenderableManager::Builder(1)
        .boundingBox({{ -1, -1, -1 }, { 1, 1, 1 }})
        .material(0, materialInstance)
        .geometry(0, RenderableManager::PrimitiveType::TRIANGLES, vertexBuffer, indexBuffer, 0, 6)
        .culling(false)
        .build(*engine, renderable);
scene->addEntity(renderable);
```

The material instance is obtained from a material, itself loaded from a binary blob generated
by `matc`:

```c++
Material* material = Material::Builder()
        .package((void*) BAKED_MATERIAL_PACKAGE, sizeof(BAKED_MATERIAL_PACKAGE))
        .build(*engine);
MaterialInstance* materialInstance = material->createInstance();
```

To learn more about materials and `matc`, please refer to the
[materials documentation](./docs/Materials.md.html).

To render, simply pass the `View` to the `Renderer`:

```c++
// beginFrame() returns false if we need to skip a frame
if (renderer->beginFrame(swapChain)) {
    // for each View
    renderer->render(view);
    renderer->endFrame();
}
```

For complete examples of Linux, macOS and Windows Filament applications, look at the source files
in the `samples/` directory. These samples are all based on `libs/filamentapp/` which contains the
code that creates a native window with SDL2 and initializes the Filament engine, renderer and views.

For more information on how to prepare environment maps for image-based lighting please refer to
[BUILDING.md](https://github.com/google/filament/blob/main/BUILDING.md#running-the-native-samples).

### Android

See `android/samples` for examples of how to use Filament on Android.

You must always first initialize Filament by calling `Filament.init()`.

Rendering with Filament on Android is similar to rendering from native code (the APIs are largely
the same across languages). You can render into a `Surface` by passing a `Surface` to the
`createSwapChain` method. This allows you to render to a `SurfaceTexture`, a `TextureView` or
a `SurfaceView`. To make things easier we provide an Android specific API called `UiHelper` in the
package `com.google.android.filament.android`. All you need to do is set a render callback on the
helper and attach your `SurfaceView` or `TextureView` to it. You are still responsible for
creating the swap chain in the `onNativeWindowChanged()` callback.

### iOS

Filament is supported on iOS 11.0 and above. See `ios/samples` for examples of using Filament on
iOS.

Filament on iOS is largely the same as native rendering with C++. A `CAEAGLLayer` or `CAMetalLayer`
is passed to the `createSwapChain` method. Filament for iOS supports both Metal (preferred) and
OpenGL ES.

## Assets

To get started you can use the textures and environment maps found respectively in
`third_party/textures` and `third_party/environments`. These assets are under CC0 license. Please
refer to their respective `URL.txt` files to know more about the original authors.

Environments must be pre-processed using
[`cmgen`](https://github.com/google/filament/blob/main/BUILDING.md#running-the-native-samples) or
using the `libiblprefilter` library.

## How to make contributions

Please read and follow the steps in [CONTRIBUTING.md](/CONTRIBUTING.md). Make sure you are
familiar with the [code style](/CODE_STYLE.md).

## Directory structure

This repository not only contains the core Filament engine, but also its supporting libraries
and tools.

- `android`:                  Android libraries and projects
  - `filamat-android`:        Filament material generation library (AAR) for Android
  - `filament-android`:       Filament library (AAR) for Android
  - `filament-utils-android`: Extra utilities (KTX loader, math types, etc.)
  - `gltfio-android`:         Filament glTF loading library (AAR) for Android
  - `samples`:                Android-specific Filament samples
- `art`:                      Source for various artworks (logos, PDF manuals, etc.)
- `assets`:                   3D assets to use with sample applications
- `build`:                    CMake build scripts
- `docs`:                     Documentation
  - `math`:                   Mathematica notebooks used to explore BRDFs, equations, etc.
- `filament`:                 Filament rendering engine (minimal dependencies)
  - `backend`:                Rendering backends/drivers (Vulkan, Metal, OpenGL/ES)
- `ide`:                      Configuration files for IDEs (CLion, etc.)
- `ios`:                      Sample projects for iOS
- `libs`:                     Libraries
  - `bluegl`:                 OpenGL bindings for macOS, Linux and Windows
  - `bluevk`:                 Vulkan bindings for macOS, Linux, Windows and Android
  - `camutils`:               Camera manipulation utilities
  - `filabridge`:             Library shared by the Filament engine and host tools
  - `filaflat`:               Serialization/deserialization library used for materials
  - `filagui`:                Helper library for [Dear ImGui](https://github.com/ocornut/imgui)
  - `filamat`:                Material generation library
  - `filamentapp`:            SDL2 skeleton to build sample apps
  - `filameshio`:             Tiny filamesh parsing library (see also `tools/filamesh`)
  - `geometry`:               Mesh-related utilities
  - `gltfio`:                 Loader for glTF 2.0
  - `ibl`:                    IBL generation tools
  - `image`:                  Image filtering and simple transforms
  - `imageio`:                Image file reading / writing, only intended for internal use
  - `matdbg`:                 DebugServer for inspecting shaders at run-time (debug builds only)
  - `math`:                   Math library
  - `mathio`:                 Math types support for output streams
  - `utils`:                  Utility library (threads, memory, data structures, etc.)
  - `viewer`:                 glTF viewer library (requires gltfio)
- `samples`:                  Sample desktop applications
- `shaders`:                  Shaders used by `filamat` and `matc`
- `third_party`:              External libraries and assets
  - `environments`:           Environment maps under CC0 license that can be used with `cmgen`
  - `models`:                 Models under permissive licenses
  - `textures`:               Textures under CC0 license
- `tools`:                    Host tools
  - `cmgen`:                  Image-based lighting asset generator
  - `filamesh`:               Mesh converter
  - `glslminifier`:           Minifies GLSL source code
  - `matc`:                   Material compiler
  - `matinfo`                 Displays information about materials compiled with `matc`
  - `mipgen`                  Generates a series of miplevels from a source image
  - `normal-blending`:        Tool to blend normal maps
  - `resgen`                  Aggregates binary blobs into embeddable resources
  - `roughness-prefilter`:    Pre-filters a roughness map from a normal map to reduce aliasing
  - `specular-color`:         Computes the specular color of conductors based on spectral data
- `web`:                      JavaScript bindings, documentation, and samples

## License

Please see [LICENSE](/LICENSE).

## Disclaimer

This is not an officially supported Google product.<|MERGE_RESOLUTION|>--- conflicted
+++ resolved
@@ -31,11 +31,7 @@
 }
 
 dependencies {
-<<<<<<< HEAD
-    implementation 'com.google.android.filament:filament-android:1.50.2'
-=======
     implementation 'com.google.android.filament:filament-android:1.50.3'
->>>>>>> 31b83628
 }
 ```
 
@@ -55,11 +51,7 @@
 iOS projects can use CocoaPods to install the latest release:
 
 ```shell
-<<<<<<< HEAD
-pod 'Filament', '~> 1.50.2'
-=======
 pod 'Filament', '~> 1.50.3'
->>>>>>> 31b83628
 ```
 
 ### Snapshots
