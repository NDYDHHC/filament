--- conflicted
+++ resolved
@@ -1,10 +1,6 @@
 {
   "name": "filament",
-<<<<<<< HEAD
-  "version": "1.54.2",
-=======
   "version": "1.54.3",
->>>>>>> 32b0625f
   "description": "Real-time physically based rendering engine",
   "main": "filament.js",
   "module": "filament.js",
