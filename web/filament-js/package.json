--- conflicted
+++ resolved
@@ -1,10 +1,6 @@
 {
   "name": "filament",
-<<<<<<< HEAD
-  "version": "1.61.1",
-=======
   "version": "1.61.2",
->>>>>>> 6ca16574
   "description": "Real-time physically based rendering engine",
   "main": "filament.js",
   "module": "filament.js",
