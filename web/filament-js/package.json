{
  "name": "filament",
<<<<<<< HEAD
  "version": "1.61.2",
=======
  "version": "1.62.0",
>>>>>>> cb994497
  "description": "Real-time physically based rendering engine",
  "main": "filament.js",
  "module": "filament.js",
  "jsdelivr": "filament.js",
  "types": "filament.d.ts",
  "unpkg": "filament.js",
  "repository": {
    "type": "git",
    "url": "https://github.com/google/filament.git"
  },
  "dependencies": {
    "gl-matrix": "^3.2.1"
  },
  "files": [
    "filament.d.ts",
    "filament.js",
    "filament.wasm",
    "filament-viewer.js",
    "README.md"
  ],
  "keywords": [
    "3d",
    "android",
    "wasm",
    "webgl"
  ],
  "author": "Google",
  "license": "Apache-2.0"
}<|MERGE_RESOLUTION|>--- conflicted
+++ resolved
@@ -1,10 +1,6 @@
 {
   "name": "filament",
-<<<<<<< HEAD
-  "version": "1.61.2",
-=======
   "version": "1.62.0",
->>>>>>> cb994497
   "description": "Real-time physically based rendering engine",
   "main": "filament.js",
   "module": "filament.js",
